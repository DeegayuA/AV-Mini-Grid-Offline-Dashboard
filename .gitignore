# See https://help.github.com/articles/ignoring-files/ for more about ignoring files.

# dependencies
/node_modules
/.pnp
.pnp.js

# testing
/coverage

# next.js
/.next/
/out/

# production
/build

# misc
.DS_Store
*.pem

# debug
npm-debug.log*
yarn-debug.log*
yarn-error.log*

# local env files
.env*.local

# vercel
.vercel

# typescript
*.tsbuildinfo
next-env.d.ts

.bolt

# documentation
/docs
<<<<<<< HEAD
=======

# Capacitor
/android/
/ios/
/node_modules/.cache/
>>>>>>> 734c219e
/dist_electron<|MERGE_RESOLUTION|>--- conflicted
+++ resolved
@@ -38,12 +38,9 @@
 
 # documentation
 /docs
-<<<<<<< HEAD
-=======
 
 # Capacitor
 /android/
 /ios/
 /node_modules/.cache/
->>>>>>> 734c219e
 /dist_electron