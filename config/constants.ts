// config/constants.ts

import logo from "@/AV_logo.png";
import logo2 from "@/av_logo.svg";

// Base configuration
export const WS_PORT = 2001;
export const WS_API_PATH = "/api/opcua";
export const LOCAL_STORAGE_KEY_PREFIX = "ranna_2mw_";
export const WEBSOCKET_CUSTOM_URL_KEY = `${LOCAL_STORAGE_KEY_PREFIX}custom_websocket_url`;

/**
 * Gets the definitive WebSocket URL.
 * THIS IS THE SINGLE SOURCE OF TRUTH for the WebSocket address in the entire application.
 * The logic follows a specific priority:
 * 1. User-defined custom URL in localStorage.
 * 2. Backend URL from Capacitor Preferences (for native mobile apps).
 * 3. Dynamic URL based on the deployment environment (Vercel, local network, etc.).
 *
 * @returns {Promise<string>} A promise that resolves to the WebSocket URL to use.
 */
export const getWebSocketUrl = async (): Promise<string> => {
    // Default fallback for server-side or non-browser environments
    const defaultWsUrl = `ws://localhost:${WS_PORT}`;

    if (typeof window === 'undefined') {
        return defaultWsUrl;
    }

    // PRIORITY 1: Check for a user-defined URL in localStorage
    const customUrl = localStorage.getItem(WEBSOCKET_CUSTOM_URL_KEY);
    if (customUrl && customUrl.trim() !== '') {
        console.log(`Using custom WebSocket URL from localStorage: ${customUrl}`);
        return customUrl;
    }

    // PRIORITY 2: Attempt to get from Capacitor Preferences (for native apps)
    try {
        // Dynamic import to avoid errors in non-Capacitor environments
        const capacitorPreferences = await import('@capacitor/preferences');
        if (window.Capacitor && window.Capacitor.isNativePlatform && capacitorPreferences.Preferences) {
            const { value } = await capacitorPreferences.Preferences.get({ key: 'backendUrl' });
            if (value) {
                console.log(`Using backend URL from Capacitor Preferences for WS: ${value}`);
                const httpUrl = new URL(value);
                const wsProtocol = httpUrl.protocol === 'https:' ? 'wss:' : 'ws:';
                return `${wsProtocol}//${httpUrl.host}${WS_API_PATH}`;
            }
        }
    } catch (error) {
        // This is an expected warning if Capacitor is not available.
        // console.warn('Could not check Capacitor Preferences, proceeding with default logic:', error);
    }

    // PRIORITY 3: Fallback to dynamic URL based on window.location (for web)
    const protocol = window.location.protocol === 'https:' ? 'wss:' : 'ws:';
    const hostname = window.location.hostname;

    // Vercel deployment check
    if (process.env.NEXT_PUBLIC_VERCEL_URL) {
      return `${protocol}//${process.env.NEXT_PUBLIC_VERCEL_URL}${WS_API_PATH}`;
    }

    // Local network / development check
    if (hostname === 'localhost' || hostname.startsWith('192.168.') || hostname.startsWith('10.') || hostname.endsWith('.local')) {
        return `${protocol}//${hostname}:${WS_PORT}`;
    }
<<<<<<< HEAD
    // Fallback for server-side or non-browser environments (local default)
    return `ws://localhost:${WS_PORT}`;
})();
export const OPC_UA_ENDPOINT_OFFLINE = "opc.tcp://192.168.1.2:4840";
export const OPC_UA_ENDPOINT_ONLINE = "opc.tcp://100.91.251.229:4840";
export const VERSION = "- Release v2025.06.26 • 16:30 (GMT+5:30)";
export const PLANT_NAME= "Mini Grid";
=======

    // Fallback for other deployed environments
    return `${protocol}//${hostname}${WS_API_PATH}`;
};


// --- Other Application Constants ---

export const OPC_UA_ENDPOINT_OFFLINE = "opc.tcp://0.0.0.0:4841";
export const OPC_UA_ENDPOINT_ONLINE = "opc.tcp://123.231.16.208:4841";
export const VERSION = "- Release v2025.07.15 • 16:30 (GMT+5:30)";
export const PLANT_NAME= "Ranna 2MW Solar Power Plant";
>>>>>>> 029e65b4
export const PLANT_LOCATION = "Ranna, Sri Lanka";
export const PLANT_TYPE = "Solar Power Plant";
export const PLANT_CAPACITY = "2000 kW"; // 2 MW
export const PLANT_CAPACITY_WATTS = 2000000; // 2 MW in watts

<<<<<<< HEAD
export const APP_NAME = "Ranna 2MW - Synergy Power";
export const APP_BASE_URL = "https://av-mini-grid-offline-dashboard.vercel.app"; 
=======
export const APP_NAME = "Mini Grid - AVR&D";
export const APP_BASE_URL = "https://av-mini-grid-offline-dashboard.vercel.app";
>>>>>>> 029e65b4
export const APP_URL = "https://yourwebsite.com";
export const APP_KEYWORDS = "solar, monitoring, control, energy, management";
export const APP_DESCRIPTION = "A web-based plant monitoring system for real-time data visualization and control.";
export const APP_LOGO = logo;
export const APP_LOGO2 = logo2;
export const APP_FAVICON = "/favicon.ico";
export const APP_AUTHOR = "Synergy Power";
export const APP_AUTHOR_URL = "https://yourwebsite.com";
export const APP_COPYRIGHT = "© 2025 Synergy Power. All rights reserved.";
export const APP_COPYRIGHT_URL = "https://yourwebsite.com/copyright";
export const APP_PRIVACY_POLICY = "https://yourwebsite.com/privacy-policy";
export const APP_TERMS_OF_SERVICE = "https://yourwebsite.com/terms-of-service";

export type PowerUnit = 'W' | 'kW' | 'MW' | 'GW';
export type TimeScale = 'day' | '6h' | '1h' | '30m' | '5m' | '1m';

export const USER = "viewer";

export const AVAILABLE_SLD_LAYOUT_IDS: string[] = [
  'ranna_main_sld',
  'Ranna_PLC',
  'PV_Array01',
  'PV_Array02',
  'PV_Array03',
  'PV_Array04',
  'PV_Array05',
  'PV_Array06',
  'PV_Array07',
  'PV_Array08',
  'PV_Array09',
  'PV_Array10',
  'PV_Array11',
  'PV_Array12',
  'PV_Array13',
  'PV_Array14',
  'PV_Array15',
  'PV_Array16',
  'PV_Array17',
  'PV_Array18',
  'weather',
  'misc1',
  'misc2',
  'misc3',
  'Power_Analyser1',
  'Power_Analyser2',
  'MiCom_Relay',
  'empty_template',
  'test_data_nodes_layout',
];

export const API_MONITORING_CONFIG_KEY = `${LOCAL_STORAGE_KEY_PREFIX}apiMonitoringConfigs_v1`;
export const API_MONITORING_DOWNTIME_KEY = `${LOCAL_STORAGE_KEY_PREFIX}apiMonitoringDowntimes_v1`;<|MERGE_RESOLUTION|>--- conflicted
+++ resolved
@@ -65,15 +65,6 @@
     if (hostname === 'localhost' || hostname.startsWith('192.168.') || hostname.startsWith('10.') || hostname.endsWith('.local')) {
         return `${protocol}//${hostname}:${WS_PORT}`;
     }
-<<<<<<< HEAD
-    // Fallback for server-side or non-browser environments (local default)
-    return `ws://localhost:${WS_PORT}`;
-})();
-export const OPC_UA_ENDPOINT_OFFLINE = "opc.tcp://192.168.1.2:4840";
-export const OPC_UA_ENDPOINT_ONLINE = "opc.tcp://100.91.251.229:4840";
-export const VERSION = "- Release v2025.06.26 • 16:30 (GMT+5:30)";
-export const PLANT_NAME= "Mini Grid";
-=======
 
     // Fallback for other deployed environments
     return `${protocol}//${hostname}${WS_API_PATH}`;
@@ -86,19 +77,13 @@
 export const OPC_UA_ENDPOINT_ONLINE = "opc.tcp://123.231.16.208:4841";
 export const VERSION = "- Release v2025.07.15 • 16:30 (GMT+5:30)";
 export const PLANT_NAME= "Ranna 2MW Solar Power Plant";
->>>>>>> 029e65b4
 export const PLANT_LOCATION = "Ranna, Sri Lanka";
 export const PLANT_TYPE = "Solar Power Plant";
 export const PLANT_CAPACITY = "2000 kW"; // 2 MW
 export const PLANT_CAPACITY_WATTS = 2000000; // 2 MW in watts
 
-<<<<<<< HEAD
 export const APP_NAME = "Ranna 2MW - Synergy Power";
 export const APP_BASE_URL = "https://av-mini-grid-offline-dashboard.vercel.app"; 
-=======
-export const APP_NAME = "Mini Grid - AVR&D";
-export const APP_BASE_URL = "https://av-mini-grid-offline-dashboard.vercel.app";
->>>>>>> 029e65b4
 export const APP_URL = "https://yourwebsite.com";
 export const APP_KEYWORDS = "solar, monitoring, control, energy, management";
 export const APP_DESCRIPTION = "A web-based plant monitoring system for real-time data visualization and control.";
