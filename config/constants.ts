--- conflicted
+++ resolved
@@ -21,19 +21,11 @@
     // Fallback for server-side or non-browser environments (local default)
     return `ws://localhost:${WS_PORT}`;
 })();
-<<<<<<< HEAD
-export const OPC_UA_ENDPOINT_OFFLINE = "opc.tcp://192.168.1.2:4840";
-export const OPC_UA_ENDPOINT_ONLINE = "opc.tcp://100.91.251.229:4840";
-export const VERSION = "- Release v2025.06.26 • 16:30 (GMT+5:30)";
-export const PLANT_NAME= "Mini Grid";
-export const PLANT_LOCATION = "Athurugiriya, Colombo, Sri Lanka";
-=======
 export const OPC_UA_ENDPOINT_OFFLINE = "opc.tcp://0.0.0.0:4841";
 export const OPC_UA_ENDPOINT_ONLINE = "opc.tcp://0.0.0.0:4841";
 export const VERSION = "- Release v2025.06.26 • 16:30 (GMT+5:30)";
 export const PLANT_NAME= "Ranna 2MW Solar Power Plant";
 export const PLANT_LOCATION = "Ranna, Sri Lanka";
->>>>>>> 7251b947
 export const PLANT_TYPE = "Solar Power Plant";
 export const PLANT_CAPACITY = "2000 kW"; // 2 MW
 export const PLANT_CAPACITY_WATTS = 2000000; // 2 MW in watts
