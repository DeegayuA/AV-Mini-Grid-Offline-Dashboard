// app/api/ai/generate-datapoints/route.ts
import { NextRequest, NextResponse } from 'next/server';
import { promises as fs } from 'fs';
import { v4 as uuidv4 } from 'uuid';
import path from 'path';
import {
  GoogleGenAI,
  HarmCategory,
  HarmBlockThreshold,
  SafetySetting,
  GenerateContentResponse, // This type is for result.response
} from '@google/genai';

// Extend global interface to include aiTasks
declare global {
  var aiTasks: Map<string, any>;
}

// Initialize or ensure global task storage
if (!global.aiTasks) {
  console.log("Initializing global.aiTasks Map in generate-datapoints route.");
  global.aiTasks = new Map();
}

// Minimal DataPoint interface (ensure alignment with shared types)
interface DataPoint {
  label: string;
  id: string; 
  name: string; 
  nodeId: string;
  dataType: 'Boolean' | 'Float' | 'Double' | 'Int16' | 'Int32' | 'UInt16' | 'UInt32' | 'String' | 'DateTime' | 'ByteString' | 'Guid' | 'Byte' | 'SByte' | 'Int64' | 'UInt64' | 'StatusCode' | 'LocalizedText' | 'Unknown';
  uiType?: 'display' | 'button' | 'switch' | 'gauge' | 'input' | 'slider' | 'indicator';
  icon?: string;
  unit?: string;
  min?: number;
  max?: number;
  description?: string;
  category?: string;
  factor?: number;
  precision?: number;
  isWritable?: boolean;
  decimalPlaces?: number;
  enumSet?: Record<number | string, string>;
}

interface GenerateDatapointsRequestBody {
    filePath?: string;
    geminiApiKey?: string;
}
<<<<<<< HEAD

=======
export const dynamic = 'force-dynamic'; // explicitly tell Next.js this is dynamic
// Interface for the data read from discovered_datapoints.json
>>>>>>> 734c219e
interface DiscoveredDataPoint {
  name: string;
  address: string; 
  initialValue: any;
  dataType: string;
}

const GEMINI_API_KEY = process.env.GEMINI_API_KEY;
// Updated MODEL_NAME to reflect Gemini 2.0 Flash as per user request and new SDK docs.
const MODEL_NAME = "gemini-2.0-flash-001"; 
const SAFETY_SETTINGS: SafetySetting[] = [
    { category: HarmCategory.HARM_CATEGORY_HARASSMENT, threshold: HarmBlockThreshold.BLOCK_MEDIUM_AND_ABOVE },
    { category: HarmCategory.HARM_CATEGORY_HATE_SPEECH, threshold: HarmBlockThreshold.BLOCK_MEDIUM_AND_ABOVE },
    { category: HarmCategory.HARM_CATEGORY_SEXUALLY_EXPLICIT, threshold: HarmBlockThreshold.BLOCK_MEDIUM_AND_ABOVE },
    { category: HarmCategory.HARM_CATEGORY_DANGEROUS_CONTENT, threshold: HarmBlockThreshold.BLOCK_MEDIUM_AND_ABOVE },
];

const SIMULATED_PROCESSING_DELAY_PER_BATCH_MS = 1500; 

function buildPrompt(discoveredDatapoints: DiscoveredDataPoint[]): string {
  const formattedDataPoints = discoveredDatapoints.map(dp => ({
    name: dp.name,
    address: dp.address, // nodeId in DataPoint
    dataType: dp.dataType,
    initialValue: dp.initialValue // Optional: provide for context if helpful
  }));

  const dataTypeMappingGuidance = `
  Map the provided 'dataType' string from OPC UA to one of the allowed TypeScript string literals in the DataPoint interface's 'dataType' field.
  Allowed types: 'Boolean', 'Float', 'Double', 'Int16', 'Int32', 'UInt16', 'UInt32', 'String', 'DateTime', 'ByteString', 'Guid', 'Byte', 'SByte', 'Int64', 'UInt64', 'StatusCode', 'LocalizedText', 'Unknown'.
  Common OPC UA data types and their typical mappings:
  - "Boolean" -> "Boolean"
  - "Float" (typically OPC UA data type i=10) -> "Float"
  - "Double" (typically OPC UA data type i=11) -> "Double"
  - "SByte" (i=2) -> "SByte"
  - "Byte" (i=3) -> "Byte"
  - "Int16" (i=4) -> "Int16"
  - "UInt16" (i=5) -> "UInt16"
  - "Int32" (i=6) -> "Int32"
  - "UInt32" (i=7) -> "UInt32"
  - "Int64" (i=8) -> "Int64"
  - "UInt64" (i=9) -> "UInt64"
  - "String" (i=12) -> "String"
  - "DateTime" (i=13) -> "DateTime"
  - "Guid" (i=14) -> "Guid"
  - "ByteString" (i=15) -> "ByteString"
  If the OPC UA type is a number like "10", map it to "Float". Use "Unknown" if unsure.
  `;

  return `
You are an expert in industrial automation, OPC UA data modeling, and SCADA/HMI interface design.
Your task is to analyze a list of raw datapoints (likely from an OPC UA server discovery) and enrich them into a structured JSON format suitable for an HMI application.
For each datapoint, infer or assign appropriate values for fields like 'label', 'uiType', 'icon', 'unit', 'min', 'max', 'description', 'category', 'factor', 'precision', 'isWritable', and 'enumSet' if applicable.
Ensure 'id' is a kebab-case version of the 'name' or 'label'.
Ensure 'dataType' correctly maps the provided OPC UA dataType to the allowed TypeScript types. Use "Unknown" if mapping is uncertain.
'label' should be a human-friendly version of the 'name'.

Input: A JSON array of raw datapoints discovered from an OPC UA server:
${JSON.stringify(formattedDataPoints, null, 2)}

Target TypeScript interface for each datapoint object in the output array:
interface DataPoint {
  label: string; // Human-friendly display name (e.g., "Pump Speed")
  id: string; // kebab-case identifier derived from name (e.g., "pump-speed")
  name: string; // Original name from OPC UA (e.g., "PLC1.Pumps.P101.Speed")
  nodeId: string; // Original address (nodeId) from OPC UA (e.g., "ns=2;s=PLC1.Pumps.P101.Speed")
  dataType: 'Boolean' | 'Float' | 'Double' | 'Int16' | 'Int32' | 'UInt16' | 'UInt32' | 'String' | 'DateTime' | 'ByteString' | 'Guid' | 'Byte' | 'SByte' | 'Int64' | 'UInt64' | 'StatusCode' | 'LocalizedText' | 'Unknown';
  uiType?: 'display' | 'button' | 'switch' | 'gauge' | 'input' | 'slider' | 'indicator'; // Optional: suggest HMI element
  icon?: string; // Optional: Lucide icon name (e.g., 'Zap', 'Thermometer')
  unit?: string; // Optional: (e.g., "°C", "RPM", "kW")
  min?: number; // Optional: Min value for inputs/gauges
  max?: number; // Optional: Max value for inputs/gauges
  description?: string; // Optional: Brief description of the datapoint
  category?: string; // Optional: (e.g., "Sensors", "Actuators", "Status", "Alarms", "Configuration")
  factor?: number; // Optional: Scaling factor
  precision?: number; // Optional: Number of decimal places for display
  isWritable?: boolean; // Optional: Inferred if the datapoint is likely writable
  decimalPlaces?: number; // Optional: Synonym for precision
  enumSet?: Record<number | string, string>; // Optional: For integer types representing states
}

${dataTypeMappingGuidance}

Example of how to choose uiType, icon, and unit based on name and dataType:
- Name contains "Temperature", dataType is Float/Double: uiType: 'gauge', icon: 'Thermometer', unit: '°C' (or '°F' if context suggests)
- Name contains "Speed", dataType is Float/Double: uiType: 'gauge', icon: 'Gauge', unit: 'RPM' (or other speed unit)
- Name contains "Status", dataType is Int (any variant): uiType: 'display' or 'indicator', icon: 'Activity'. If known states, provide enumSet.
- Name contains "Enable" or "Switch" or "Command", dataType is Boolean: uiType: 'switch', icon: 'ToggleRight' or 'Power', isWritable: true
- Name contains "Count", dataType is Int (any variant): uiType: 'display', icon: 'Sigma'
- Name contains "Pressure", dataType is Float/Double: uiType: 'gauge', icon: 'Pocket', unit: 'bar' or 'psi' // Using Pocket as another example gauge-like icon
- Name for a general numeric value input/output: uiType: 'input' for writable, 'display' for read-only. icon: 'Hash'
- For a boolean that indicates a state (e.g. "PumpRunning"): uiType: 'indicator', icon: 'CircleDot'

IMPORTANT:
- Respond with ONLY the JSON array of enriched DataPoint objects. Do NOT include any other text, greetings, or explanations.
- Ensure the output is a valid JSON array.
- If a field is optional and cannot be inferred, omit it.
- Pay attention to 'isWritable': generally false for sensors/status, potentially true for setpoints or commands.
- For 'id', convert the 'name' (or if it's too long or complex, a humanized 'label') to kebab-case. E.g., "Motor Current A" becomes "motor-current-a".
- 'nodeId' in the output should be the 'address' from the input. 'name' in output should be 'name' from input.
- 'decimalPlaces' or 'precision': typically 1 or 2 for analog values like temperature, pressure. 0 for integers unless scaled.
- 'factor': use if raw value needs scaling (e.g., raw is 0-1000 but represents 0-100.0, factor would be 0.1). Assume 1 if not specified.
- 'enumSet' for integer types representing discrete states (e.g. {0: "Off", 1: "On", 2: "Error"}). Consider based on name clues like "Mode" or "State".

The final output must be a single JSON array.
`;
}


async function generateContentWithRetry(
  aiInstance: GoogleGenAI,
  modelName: string,
  prompt: string,
  safetySettings: SafetySetting[],
  maxRetries = 3,
  delayMs = 500
): Promise<string> {
  for (let attempt = 1; attempt <= maxRetries; attempt++) {
    try {
      const result = await aiInstance.models.generateContent({
          model: modelName,
          contents: prompt, // SDK wraps this string as { role: "user", parts: [{ text: prompt }] }
      });

      const genResponse = result; // This is the GenerateContentResponse

      if (genResponse.promptFeedback?.blockReason) {
        throw new Error(`Content generation blocked due to: ${genResponse.promptFeedback.blockReason} ${genResponse.promptFeedback.blockReasonMessage || ''}`);
      }
      
      const textOutput = result.text; // Convenience getter from EnhancedGenerateContentResponse

      if (typeof textOutput !== 'string') {
        console.warn("AI response's .text accessor did not return a string. Full response object:", genResponse);
        if (!genResponse.candidates || genResponse.candidates.length === 0 ||
            !genResponse.candidates[0].content ||
            !genResponse.candidates[0].content.parts ||
            genResponse.candidates[0].content.parts.length === 0 ||
            typeof genResponse.candidates[0].content.parts[0].text !== 'string' ) {
          throw new Error("AI response did not provide usable text content in the expected structure.");
        }
        throw new Error("AI response did not directly provide text content via .text accessor.");
      }
      return textOutput;
    } catch (error: any) {
      const isOverload = error.message?.includes("503") || error.message?.includes("overloaded") || error.message?.includes("rate limit");
      const nonRetryableError = error.message?.includes("API key") || 
                                error.message?.includes("blockReason") ||
                                error.message?.includes("access") || 
                                error.message?.includes("permission") ||
                                error.message?.includes("invalid argument"); // e.g. bad model name or invalid request structure

      console.warn(`[AI Content Gen] Attempt ${attempt} failed: ${error.message}`);
      if (attempt === maxRetries || nonRetryableError || !isOverload) {
          throw error;
      }
      await new Promise(res => setTimeout(res, delayMs * Math.pow(2, attempt -1)));
    }
  }
  throw new Error("All retries failed for Gemini generateContent.");
}

async function processAiTaskInBackground(taskId: string, filePath: string, userApiKey?: string) {
    console.log(`[Task ${taskId}] Starting background AI processing for filePath: ${filePath}`);
    let genAIInstance: GoogleGenAI;
    const effectiveApiKey = userApiKey || GEMINI_API_KEY;

    if (!effectiveApiKey) {
        console.error(`[Task ${taskId}] API Key missing.`);
        global.aiTasks.set(taskId, {
            ...global.aiTasks.get(taskId), status: 'error_fatal', message: 'AI API Key is not configured.', errorDetails: 'Missing API Key.',
        });
        return;
    }

    try {
        genAIInstance = new GoogleGenAI({apiKey: effectiveApiKey}); // Corrected initialization
    } catch (e: any) {
        console.error(`[Task ${taskId}] Failed to initialize GoogleGenAI: ${e.message}`);
         global.aiTasks.set(taskId, {
            ...global.aiTasks.get(taskId), status: 'error_fatal', message: 'Failed to initialize AI Client.', errorDetails: e.message,
        });
        return;
    }

    let discoveredDatapoints: DiscoveredDataPoint[];
    try {
        const fullPath = path.join(process.cwd(), filePath);
        console.log(`[Task ${taskId}] Reading file from: ${fullPath}`);
        const fileContent = await fs.readFile(fullPath, 'utf-8');
        const jsonData = JSON.parse(fileContent);
        
        if (Array.isArray(jsonData)) {
            discoveredDatapoints = jsonData;
        } else if (jsonData && Array.isArray(jsonData.datapoints)) { // Handle if JSON is { "datapoints": [...] }
            discoveredDatapoints = jsonData.datapoints;
        } else {
            throw new Error("Invalid data format in JSON file. Expected an array of datapoints or an object with a 'datapoints' array property.");
        }

        if (discoveredDatapoints.length === 0) {
             throw new Error("No datapoints found in the file.");
        }
        console.log(`[Task ${taskId}] Successfully read ${discoveredDatapoints.length} datapoints.`);
        global.aiTasks.set(taskId, {
            ...global.aiTasks.get(taskId), status: 'processing', progress: { current: 0, total: discoveredDatapoints.length, percent: 0 }, message: 'Successfully loaded data points. Starting AI analysis.',
        });
    } catch (e: any) {
        console.error(`[Task ${taskId}] Error reading or parsing data file:`, e.message);
        global.aiTasks.set(taskId, {
            ...global.aiTasks.get(taskId), status: 'error_fatal', message: `Failed to read or parse data file: ${e.message}`, errorDetails: e.toString(),
        });
        return;
    }

    const batchSize = 10;
    const allGeneratedDataPoints: DataPoint[] = [];
    const totalItems = discoveredDatapoints.length;

    for (let i = 0; i < totalItems; i += batchSize) {
        const batch = discoveredDatapoints.slice(i, i + batchSize);
        // Progress message before starting the batch processing
        const itemsStarted = i;
        const percentBeforeBatch = Math.round((itemsStarted / totalItems) * 100);
        global.aiTasks.set(taskId, {
            ...global.aiTasks.get(taskId),
            status: 'processing',
            progress: { current: itemsStarted, total: totalItems, percent: percentBeforeBatch },
            message: `Processing batch ${Math.floor(i / batchSize) + 1} of ${Math.ceil(totalItems / batchSize)}. (${itemsStarted}/${totalItems})`,
        });

        try {
            const prompt = buildPrompt(batch);
            await new Promise(resolve => setTimeout(resolve, SIMULATED_PROCESSING_DELAY_PER_BATCH_MS));

            const aiTextOutput = await generateContentWithRetry(genAIInstance, MODEL_NAME, prompt, SAFETY_SETTINGS);

            let cleanedJsonText = aiTextOutput.trim();
            if (cleanedJsonText.startsWith("```json")) cleanedJsonText = cleanedJsonText.substring(7);
            if (cleanedJsonText.endsWith("```")) cleanedJsonText = cleanedJsonText.substring(0, cleanedJsonText.length - 3);
            cleanedJsonText = cleanedJsonText.trim();
            
            if (!cleanedJsonText.startsWith("[") || !cleanedJsonText.endsWith("]")) {
                if(cleanedJsonText.startsWith("{") && cleanedJsonText.endsWith("}")) {
                    console.warn(`[Task ${taskId}] AI returned a single JSON object for batch; wrapping in an array.`);
                    cleanedJsonText = `[${cleanedJsonText}]`;
                } else {
                    console.error(`[Task ${taskId}] AI returned non-JSON array format for batch: ${cleanedJsonText.substring(0,200)}...`);
                    throw new Error("AI returned content that could not be parsed into a JSON array, even after attempting to wrap a single object.");
                }
            }

            const batchDataPoints: DataPoint[] = JSON.parse(cleanedJsonText);
            allGeneratedDataPoints.push(...batchDataPoints);

            // Update progress after successful batch processing
            const itemsCompletedAfterBatch = Math.min(itemsStarted + batch.length, totalItems);
            const percentAfterBatch = Math.round((itemsCompletedAfterBatch / totalItems) * 100);
            global.aiTasks.set(taskId, {
                ...global.aiTasks.get(taskId),
                progress: { current: itemsCompletedAfterBatch, total: totalItems, percent: percentAfterBatch },
                message: `Processed batch ${Math.floor(i / batchSize) + 1}. (${itemsCompletedAfterBatch}/${totalItems})`
            });

        } catch (error: any) {
            console.error(`[Task ${taskId}] Error processing batch ${Math.floor(i / batchSize) + 1}:`, error.message, error.stack);
            global.aiTasks.set(taskId, {
                ...global.aiTasks.get(taskId),
                status: 'error_fatal',
                message: `Error processing batch ${Math.floor(i/batchSize) + 1}. ${error.message}`,
                errorDetails: error.toString(),
                data: allGeneratedDataPoints.length > 0 ? allGeneratedDataPoints : null,
            });
            return;
        }
    }

    console.log(`[Task ${taskId}] AI processing completed successfully. Total generated datapoints: ${allGeneratedDataPoints.length}`);
    global.aiTasks.set(taskId, {
        ...global.aiTasks.get(taskId),
        status: 'completed',
        progress: { current: totalItems, total: totalItems, percent: 100 },
        message: 'AI enhancement completed successfully.',
        data: allGeneratedDataPoints,
        errorDetails: null,
    });
}


export async function POST(req: NextRequest) {
  console.log("POST /api/ai/generate-datapoints endpoint hit (async).");
  const taskId = uuidv4();
  let filePath: string | undefined;
  let userApiKey: string | undefined;

  try {
    const body = await req.json() as GenerateDatapointsRequestBody;
    filePath = body.filePath;
    userApiKey = body.geminiApiKey;

    if (!GEMINI_API_KEY && !userApiKey) {
      console.warn("Gemini API Key is not configured.");
      return NextResponse.json({ success: false, message: "AI model is not available. Gemini API Key is not configured." }, { status: 503 });
    }
    if (!filePath) {
      return NextResponse.json({ success: false, message: 'File path to discovered_datapoints.json is required.' }, { status: 400 });
    }

    const initialTaskState = {
        taskId,
        status: 'pending',
        progress: { current: 0, total: 0, percent: 0 },
        message: 'Task received by server. Queued for processing.',
        data: null,
        errorDetails: null,
        originalRequestParams: { filePath },
        createdAt: new Date().toISOString(),
    };
    if (!global.aiTasks) global.aiTasks = new Map();
    global.aiTasks.set(taskId, initialTaskState);

    // Initiate background processing without awaiting it
    setTimeout(() => {
        processAiTaskInBackground(taskId, filePath!, userApiKey).catch(err => {
            console.error(`[Task ${taskId}] Critical unhandled error in processAiTaskInBackground: `, err);
            const existingState = global.aiTasks.get(taskId) || initialTaskState; // Ensure we have a base state
            global.aiTasks.set(taskId, {
                ...existingState,
                status: 'error_fatal',
                message: 'A critical unhandled error occurred during background processing.',
                errorDetails: err.message || 'Unknown critical error',
            });
        });
    }, 0); // Execute immediately after current event loop cycle

    return NextResponse.json({ taskId: taskId }, { status: 202 });

  } catch (error: any) {
    console.error("Error in POST /api/ai/generate-datapoints (sync part):", error);
    return NextResponse.json({ success: false, message: 'Failed to initiate AI task.', error: error.message }, { status: 500 });
  }
}

export async function GET(req: NextRequest) {
  console.log("GET /api/ai/generate-datapoints endpoint hit. Method not allowed.");
  return NextResponse.json({
      message: 'Method Not Allowed. Use POST to generate datapoints with AI.'
  }, {
      status: 405,
      headers: { 'Allow': 'POST' }
  });
}<|MERGE_RESOLUTION|>--- conflicted
+++ resolved
@@ -47,12 +47,8 @@
     filePath?: string;
     geminiApiKey?: string;
 }
-<<<<<<< HEAD
-
-=======
 export const dynamic = 'force-dynamic'; // explicitly tell Next.js this is dynamic
 // Interface for the data read from discovered_datapoints.json
->>>>>>> 734c219e
 interface DiscoveredDataPoint {
   name: string;
   address: string; 
