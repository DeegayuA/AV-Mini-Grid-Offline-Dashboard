--- conflicted
+++ resolved
@@ -588,27 +588,6 @@
                       {/* Daily Summary Block (moved inside the Hourly+Daily responsive group) */}
                       {config.showDailySummary && dailyAggregatedForecast.length > 0 && (
                         <div className="flex-grow h-full flex flex-col"> {/* Added h-full flex flex-col */}
-<<<<<<< HEAD
-                          <h4 className="text-xs font-semibold text-foreground/70 dark:text-white/60 mt-1 mb-1.5 ml-0.5 flex items-center gap-1.5"><CalendarDays className="w-3.5 h-3.5" />Next Days</h4>
-                          <div className="flex gap-1.5 items-stretch flex-grow"> {/* Added flex-grow */}
-                            {dailyAggregatedForecast.map((day, index) => (
-                              <motion.div
-                                key={day.dt}
-                                initial={{ opacity: 0, y: 10 }} animate={{ opacity: 1, y: 0 }} transition={{ delay: 0.55 + index * 0.08, type: "spring", stiffness: 200, damping: 12 }}
-                                className="flex-1 flex flex-col items-center justify-between p-1.5 rounded-lg bg-background/40 hover:bg-background/70 dark:bg-black/20 dark:hover:bg-black/40 shadow-sm text-center space-y-0.5 transition-colors h-full"> {/* Added justify-between and h-full */}
-                                <p className="text-[10px] font-semibold text-muted-foreground dark:text-white/50">{day.dayName}</p>
-                                <DynamicWeatherIcon iconCode={day.icon} className="w-6 h-6 my-0" animate={false} />
-                                <div className="text-xs font-medium"><AnimatedValue value={day.temp_max.toFixed(0)} /><span className="opacity-70">/<AnimatedValue value={day.temp_min.toFixed(0)} />°</span></div>
-                                {day.pop > 0.15 && <Badge variant="outline" className="text-[9px] scale-90 px-1 py-0 font-normal bg-blue-500/10 border-blue-500/30 text-blue-600 dark:text-blue-400"><Droplets className="w-2 h-2 mr-0.5" />{(day.pop * 100).toFixed(0)}%</Badge>}
-                              </motion.div>
-                            ))}
-                          </div>
-                        </div>
-                      )}
-                      {config.showDailySummary && dailyAggregatedForecast.length === 0 && !isAnyForecastLoading && (
-                        <motion.p layout className="text-xs text-muted-foreground/70 dark:text-white/50 flex items-center gap-1.5 pl-1 py-1 flex-grow mt-1 h-full justify-center"><CalendarDays className="w-3.5 h-3.5" />Daily summary unavailable.</motion.p>
-                      )}
-=======
                         <h4 className="text-xs font-semibold text-foreground/70 dark:text-white/60 mt-1 mb-1.5 ml-0.5 flex items-center gap-1.5"><CalendarDays className="w-3.5 h-3.5" />Next Days</h4>
                         <div className="flex gap-1.5 items-stretch"> {/* Added flex-grow */}
                           {dailyAggregatedForecast.map((day, index) => (
@@ -626,7 +605,6 @@
                         </div>
                        )}
                       
->>>>>>> 43f144d1
                     </div>
 
 
