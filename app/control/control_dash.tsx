// app/control/control_dash.tsx (or whatever your filename is)
'use client';
import React, { useEffect, useState, useCallback, useRef, useMemo } from 'react';
import { useRouter, usePathname } from 'next/navigation';
import { motion, Variants, TargetAndTransition } from 'framer-motion';
import { cn } from "@/lib/utils";
import { Orbit } from 'lucide-react';
import { useTheme } from 'next-themes';
import { toast } from 'sonner';
<<<<<<< HEAD
import {
  Settings, PlusCircle, Clock, Trash2, RotateCcw, Power, AlertTriangle, Check,
  ShieldAlert, InfoIcon as InfoIconLucide, Loader2, Maximize2, X, Pencil, LayoutList
} from 'lucide-react';
import { Button } from '@/components/ui/button';
import { Card, CardContent, CardHeader, CardTitle, CardDescription } from "@/components/ui/card";
import { ensureAppConfigIsSaved, initDB, updateDataPoint, queueControlAction, getControlQueue, clearControlQueue } from '@/lib/db';
=======
import { 
    Settings, PlusCircle, Clock, Trash2, RotateCcw, Power, AlertTriangle, Check, 
    ShieldAlert, InfoIcon as InfoIconLucide, Loader2, Maximize2, X, Pencil, LayoutList, WifiOff 
} from 'lucide-react';
import { Button } from '@/components/ui/button';
import { Input } from '@/components/ui/input'; // ** Import Input **
import { Card, CardContent, CardHeader, CardTitle } from "@/components/ui/card";
import { ensureAppConfigIsSaved, initDB, queueControlAction, getControlQueue, clearControlQueue } from '@/lib/db'; 
>>>>>>> 7251b947
import { Tooltip, TooltipContent, TooltipProvider, TooltipTrigger } from '@/components/ui/tooltip';
import {
  AlertDialog,
  AlertDialogAction,
  AlertDialogCancel,
  AlertDialogContent,
  AlertDialogDescription,
  AlertDialogFooter,
  AlertDialogHeader as AlertDialogHeaderComponent,
  AlertDialogTitle as AlertDialogTitleComponent,
  AlertDialogTrigger,
} from "@/components/ui/alert-dialog";
import {
  Dialog,
  DialogContent,
  DialogDescription, // ** Import DialogDescription **
  DialogFooter, // ** Import DialogFooter **
  DialogHeader as DialogHeaderComponentInternal,
  DialogTitle as DialogTitleComponentInternal,
  DialogClose,
  DialogTrigger,
} from "@/components/ui/dialog";
import {
  Select, SelectContent, SelectItem, SelectTrigger, SelectValue,
} from "@/components/ui/select";
import { dataPoints as allPossibleDataPointsConfig, DataPoint } from '@/config/dataPoints';
<<<<<<< HEAD
import { WS_URL, VERSION, PLANT_NAME, AVAILABLE_SLD_LAYOUT_IDS, LOCAL_STORAGE_KEY_PREFIX } from '@/config/constants';
import { containerVariants, itemVariants } from '@/config/animationVariants';
import { playSuccessSound, playErrorSound, playWarningSound, playInfoSound, playNotificationSound } from '@/lib/utils';
import { NodeData, ThreePhaseGroupInfo } from '@/app/DashboardData/dashboardInterfaces';
import { groupDataPoints } from '@/app/DashboardData/groupDataPoints';
import DashboardItemConfigurator, { ConfiguratorThreePhaseGroup } from '@/components/DashboardItemConfigurator';
=======
import { WS_URL as FALLBACK_WS_URL, VERSION, PLANT_NAME, AVAILABLE_SLD_LAYOUT_IDS, LOCAL_STORAGE_KEY_PREFIX } from '@/config/constants';
import { containerVariants, itemVariants } from '@/config/animationVariants';
import { playSuccessSound, playErrorSound, playWarningSound, playInfoSound, playNotificationSound } from '@/lib/utils';
import { NodeData, ThreePhaseGroupInfo } from '@/app/DashboardData/dashboardInterfaces'; 
import { groupDataPoints } from '@/app/DashboardData/groupDataPoints';
import DashboardItemConfigurator, { ConfiguratorThreePhaseGroup } from '@/components/DashboardItemConfigurator'; 
>>>>>>> 7251b947
import PlcConnectionStatus from '@/app/DashboardData/PlcConnectionStatus';
import WebSocketStatus from '@/app/DashboardData/WebSocketStatus';
import SoundToggle from '@/app/DashboardData/SoundToggle';
import ThemeToggle from '@/app/DashboardData/ThemeToggle';
import DashboardSection from '@/app/DashboardData/DashboardSection';
import { UserRole } from '@/types/auth';
import SLDWidget from "@/app/circuit/sld/SLDWidget";
import { SLDLayout } from '@/types/sld';
import { useDynamicDefaultDataPointIds } from '@/app/utils/defaultDataPoints';
<<<<<<< HEAD
import PowerTimelineGraph, { TimeScale } from './PowerTimelineGraph';
import PowerTimelineGraphConfigurator from './PowerTimelineGraphConfigurator';
import { useAppStore, useCurrentUser } from '@/stores/appStore'; // useIsEditMode removed as we use isGlobalEditMode from appStore
import { logActivity } from '@/lib/activityLog';

// --- IMPORT WEATHER CARD ---
import WeatherCard, { WeatherCardConfig, loadWeatherCardConfigFromStorage } from './WeatherCard'; // Assuming WeatherCard.tsx is in the same directory


interface DashboardHeaderControlProps {
  plcStatus: "online" | "offline" | "disconnected"; isConnected: boolean; connectWebSocket: () => void;
  currentTime: string; delay: number;
  version: string; onOpenConfigurator: () => void;
  isEditMode: boolean; // This is the global edit mode passed from parent
  toggleEditMode: () => void; // Function to toggle global edit mode
=======
import PowerTimelineGraph, { TimeScale } from './PowerTimelineGraph'; 
import PowerTimelineGraphConfigurator from './PowerTimelineGraphConfigurator';
import { useAppStore, useCurrentUser } from '@/stores/appStore';
import { logActivity } from '@/lib/activityLog';

// Define the missing props interface, correcting the original error source.
interface DashboardHeaderControlProps {
  plcStatus: "online" | "offline" | "disconnected";
  isConnected: boolean;
  connectWebSocket: () => void;
  onClickWsStatus: () => void; // ** Add onClickWsStatus for configuration pop-up
  currentTime: string;
  delay: number;
  version: string;
  onOpenConfigurator: () => void;
  isEditMode: boolean;
  toggleEditMode: () => void;
>>>>>>> 7251b947
  currentUserRole?: UserRole;
  onRemoveAll: () => void;
  onResetToDefault: () => void;
  wsAddress?: string;
}


const DashboardHeaderControl: React.FC<DashboardHeaderControlProps> = React.memo(
  ({
    plcStatus, isConnected, connectWebSocket, onClickWsStatus, currentTime, delay,
    version, onOpenConfigurator, isEditMode, toggleEditMode, currentUserRole, onRemoveAll, onResetToDefault, wsAddress
  }) => {
    const router = useRouter();
    const currentPathname = usePathname();
    const headerTitle = currentPathname?.split('/').filter(Boolean).slice(-1)[0]?.replace(/-/g, ' ').replace(/\b\w/g, l => l.toUpperCase()) || 'Dashboard';
    const isAdmin = currentUserRole === UserRole.ADMIN;

    const navigateToResetPage = () => {
      router.push('/reset');
    };

    return (
      <>
        <motion.div
          className="flex flex-col sm:flex-row justify-between items-center mb-2 md:mb-4 gap-4 pt-3"
          initial={{ opacity: 0, y: -20 }}
          animate={{ opacity: 1, y: 0 }}
          transition={{ duration: 0.5, ease: "easeOut" }}
        >
          <h1 className="text-xl sm:text-2xl md:text-3xl font-bold tracking-tight text-center sm:text-left">
            {PLANT_NAME} {headerTitle}
          </h1>
          <div className="flex items-center gap-2 sm:gap-3 flex-wrap justify-center">
            <motion.div variants={itemVariants}><PlcConnectionStatus status={plcStatus} /></motion.div>
            {/* ** Pass the onClick to WebSocketStatus, fixing the error ** */}
            <motion.div variants={itemVariants}>
              <WebSocketStatus isConnected={isConnected} onConnect={connectWebSocket} onClick={onClickWsStatus} wsAddress={wsAddress} />
            </motion.div>
            <motion.div variants={itemVariants}><SoundToggle /></motion.div>
            <motion.div variants={itemVariants}><ThemeToggle /></motion.div>

            {isAdmin && isEditMode && (
              <>
                <motion.div variants={itemVariants}>
                  <Button variant="default" size="sm" onClick={onOpenConfigurator} title="Add new cards to the dashboard">
                    <Pencil className="mr-1.5 h-4 w-4" />
                    <span className="hidden sm:inline">Edit Cards</span>
                    <span className="sm:hidden">Edit</span>
                  </Button>
                </motion.div>
                <AlertDialog>
                  <AlertDialogTrigger asChild>
                    <motion.div variants={itemVariants}>
                      <Button variant="destructive" size="sm" title="Remove all cards from dashboard">
                        <Trash2 className="mr-1.5 h-4 w-4" />
                        <span className="hidden md:inline">Remove All</span>
                        <span className="md:hidden sr-only">Remove All Cards</span>
                      </Button>
                    </motion.div>
                  </AlertDialogTrigger>
                  <AlertDialogContent>
                    <AlertDialogHeaderComponent>
                      <AlertDialogTitleComponent>Are you sure?</AlertDialogTitleComponent>
                      <AlertDialogDescription>
                        This action will remove all cards from your current dashboard layout. This cannot be undone.
                      </AlertDialogDescription>
                    </AlertDialogHeaderComponent>
                    <AlertDialogFooter>
                      <AlertDialogCancel>Cancel</AlertDialogCancel>
                      <AlertDialogAction onClick={onRemoveAll} className="bg-destructive text-destructive-foreground hover:bg-destructive/90">
                        Remove All
                      </AlertDialogAction>
                    </AlertDialogFooter>
                  </AlertDialogContent>
                </AlertDialog>
                <AlertDialog>
                  <AlertDialogTrigger asChild>
                    <motion.div variants={itemVariants}>
                      <Button variant="outline" size="sm" title="Reset dashboard to default layout">
                        <RotateCcw className="mr-1.5 h-4 w-4" />
                        <span className="hidden md:inline">Reset Layout</span>
                        <span className="md:hidden sr-only">Reset Layout</span>
                      </Button>
                    </motion.div>
                  </AlertDialogTrigger>
                  <AlertDialogContent>
                    <AlertDialogHeaderComponent>
                      <AlertDialogTitleComponent>Reset to Default Layout?</AlertDialogTitleComponent>
                      <AlertDialogDescription>
                        This will discard your current layout and restore the default set of cards for this dashboard.
                      </AlertDialogDescription>
                    </AlertDialogHeaderComponent>
                    <AlertDialogFooter>
                      <AlertDialogCancel>Cancel</AlertDialogCancel>
                      <AlertDialogAction onClick={onResetToDefault}>Reset Dashboard</AlertDialogAction>
                    </AlertDialogFooter>
                  </AlertDialogContent>
                </AlertDialog>
              </>
            )}

            {isAdmin && (
              <>
                <motion.div variants={itemVariants}>
                  <TooltipProvider delayDuration={100}>
                    <Tooltip>
                      <TooltipTrigger asChild>
                        <Button variant={isEditMode ? "secondary" : "ghost"} size="icon" onClick={toggleEditMode} title={isEditMode ? "Finalize Dashboard Edits" : "Enable Dashboard Layout Editing"}>
                          {isEditMode ? <Check className="h-5 w-5" /> : <Settings className="h-5 w-5" />}
                          <span className="sr-only">{isEditMode ? "Done Editing Layout" : "Edit Dashboard Layout"}</span>
                        </Button>
                      </TooltipTrigger>
                      <TooltipContent><p>{isEditMode ? "Done Editing Layout" : "Edit Dashboard Layout"}</p></TooltipContent>
                    </Tooltip>
                  </TooltipProvider>
                </motion.div>
                <AlertDialog>
                  <AlertDialogTrigger asChild>
                    <motion.div variants={itemVariants}>
                      <TooltipProvider delayDuration={100}>
                        <Tooltip>
                          <TooltipTrigger asChild>
                            <Button
                              variant="outline"
                              size="icon"
                              className="border-destructive/50 text-destructive hover:bg-destructive/10 hover:text-destructive dark:border-destructive/40 dark:hover:bg-destructive/20 dark:text-destructive/90 dark:hover:text-destructive"
                              title="Access Application Reset Utility"
                            >
                              <ShieldAlert className="h-5 w-5" />
                              <span className="sr-only">Reset Application Data</span>
                            </Button>
                          </TooltipTrigger>
                          <TooltipContent side="bottom" className="bg-destructive text-destructive-foreground">
                            <p>Access Application Reset Utility (Admin)</p>
                          </TooltipContent>
                        </Tooltip>
                      </TooltipProvider>
                    </motion.div>
                  </AlertDialogTrigger>
                  <AlertDialogContent>
                    <AlertDialogHeaderComponent>
                      <AlertDialogTitleComponent className="flex items-center"><AlertTriangle className="text-destructive mr-2 h-6 w-6" />Confirm Navigation</AlertDialogTitleComponent>
                      <AlertDialogDescription>
                        You are about to navigate to the <strong>Application Data Management</strong> page. This section contains tools for critical operations like full application reset and data import/export.
                        <br /><br />
                        Proceed with caution. Ensure you understand the implications of actions performed on that page.
                      </AlertDialogDescription>
                    </AlertDialogHeaderComponent>
                    <AlertDialogFooter>
                      <AlertDialogCancel>Stay on Dashboard</AlertDialogCancel>
                      <AlertDialogAction onClick={navigateToResetPage} className="bg-destructive text-destructive-foreground hover:bg-destructive/90">
                        Go to Reset Page
                      </AlertDialogAction>
                    </AlertDialogFooter>
                  </AlertDialogContent>
                </AlertDialog>
              </>
            )}
          </div>
        </motion.div>

        <motion.div
          className="text-xs text-muted-foreground mb-4 flex flex-col sm:flex-row justify-between items-center gap-2"
          initial={{ opacity: 0 }}
          animate={{ opacity: 1 }}
          transition={{ delay: 0.2, duration: 0.5 }}
        >
          <div className="flex items-center gap-2">
            <Clock className="h-3 w-3" />
            <span>{currentTime}</span>
            {isConnected ? (
              <TooltipProvider delayDuration={100}>
                <Tooltip>
                  <TooltipTrigger asChild>
                    <span className={`font-mono cursor-default px-1.5 py-0.5 rounded text-xs ${delay < 3000 ? 'text-green-700 bg-green-100 dark:text-green-300 dark:bg-green-900/50'
                      : delay < 10000 ? 'text-yellow-700 bg-yellow-100 dark:text-yellow-300 dark:bg-yellow-900/50'
                        : 'text-red-700 bg-red-100 dark:text-red-300 dark:bg-red-900/50'}`
                    }>
                      {delay > 30000 ? '>30s lag' : `${(delay / 1000).toFixed(1)}s lag`}
                    </span>
                  </TooltipTrigger>
                  <TooltipContent><p>Last data received {delay} ms ago</p></TooltipContent>
                </Tooltip>
              </TooltipProvider>
            ) : (
                <span className="flex items-center gap-1 text-muted-foreground">
                    <WifiOff className="h-3 w-3 text-destructive" />
                    <span>Disconnected</span>
                    <Button variant="ghost" size="sm" className="px-1.5 py-0.5 h-auto text-xs hover:text-foreground -ml-1" onClick={connectWebSocket} title="Attempt manual WebSocket reconnection">
                         (reconnect)
                    </Button>
                </span>
            )}
          </div>
          <span className='font-mono'>{version || '?.?.?'}</span>
        </motion.div>
      </>
    );
  });
// Note: HeaderConnectivityComponent can be removed if not used elsewhere, or just kept as-is.
interface HeaderConnectivityComponentProps extends DashboardHeaderControlProps { }
const HeaderConnectivityComponent: React.FC<HeaderConnectivityComponentProps> = (props) => {
  return <DashboardHeaderControl {...props} />;
};


interface SectionToRender { title: string; items: (DataPoint | ThreePhaseGroupInfo)[]; gridCols: string; }
interface RenderingComponentProps {
  sections: SectionToRender[]; isEditMode: boolean; nodeValues: NodeData; isConnected: boolean;
  currentHoverEffect: TargetAndTransition; sendDataToWebSocket: (nodeId: string, value: boolean | number | string) => void;
  playNotificationSound: (type: 'success' | 'error' | 'warning' | 'info') => void;
  lastToastTimestamps: React.MutableRefObject<Record<string, number>>; onRemoveItem: (dataPointIdToRemove: string) => void;
  allPossibleDataPoints: DataPoint[]; containerVariants: Variants; currentUserRole?: UserRole;
}
const RenderingComponent: React.FC<RenderingComponentProps> = ({ sections, isEditMode, nodeValues, isConnected, currentHoverEffect, sendDataToWebSocket, playNotificationSound, lastToastTimestamps, onRemoveItem, allPossibleDataPoints, containerVariants, currentUserRole }) => (
  <motion.div className="space-y-8 py-4" variants={containerVariants} initial="hidden" animate="visible">
    {sections.length === 0 && !isEditMode && (<div className="text-center py-16 text-muted-foreground min-h-[100px] flex flex-col items-center justify-center"><InfoIconLucide className="w-12 h-12 mb-4 text-gray-400" /><h3 className="text-xl font-semibold mb-2">Dashboard is Empty</h3><p>No data points configured for display in these sections.</p><p className="mt-2">{currentUserRole === UserRole.ADMIN ? 'Click the "Edit Layout" button in the header to add data points.' : 'Contact an administrator to configure the dashboard.'}</p></div>)}
    {sections.length === 0 && isEditMode && (<div className="text-center py-16 text-muted-foreground min-h-[100px] flex flex-col items-center justify-center"><Settings className="w-12 h-12 mb-4 text-gray-400" /><h3 className="text-xl font-semibold mb-2">Layout Editor Mode</h3><p>No data points currently selected for these sections.</p><p className="mt-2">Click the "Add Cards" button above to get started.</p></div>)}
    {sections.map((section) => (
      <DashboardSection
        key={section.title + ((section.items[0] as DataPoint)?.id || Math.random().toString())}
        title={section.title} gridCols={section.gridCols} items={section.items} nodeValues={nodeValues}
        isDisabled={!isConnected}
        currentHoverEffect={currentHoverEffect} sendDataToWebSocket={sendDataToWebSocket}
        playNotificationSound={playNotificationSound} lastToastTimestamps={lastToastTimestamps}
        isEditMode={isEditMode}
        onRemoveItem={onRemoveItem} allPossibleDataPoints={allPossibleDataPoints} currentUserRole={currentUserRole} />
    ))}
  </motion.div>
);


const USER_DASHBOARD_CONFIG_KEY = `userDashboardLayout_${PLANT_NAME.replace(/\s+/g, '_')}_v2`;
const DEFAULT_SLD_LAYOUT_ID_KEY = `userSldLayoutId_${PLANT_NAME.replace(/\s+/g, '_')}`;
const CUSTOM_WEBSOCKET_URL_KEY = `customWebSocketUrl_${PLANT_NAME.replace(/\s+/g, '_')}`; // ** Key for custom URL **

const PAGE_SLUG = 'control_dashboard';
const GRAPH_CONFIG_KEY_PREFIX = `powerGraphConfig_${PLANT_NAME.replace(/\s+/g, '_')}_${PAGE_SLUG}`;
const GRAPH_GEN_KEY = `${GRAPH_CONFIG_KEY_PREFIX}_generationDpIds`;
const GRAPH_USAGE_KEY = `${GRAPH_CONFIG_KEY_PREFIX}_usageDpIds`;
const GRAPH_EXPORT_KEY = `${GRAPH_CONFIG_KEY_PREFIX}_exportDpIds`;
const GRAPH_EXPORT_MODE_KEY = `${GRAPH_CONFIG_KEY_PREFIX}_exportMode`;
const GRAPH_DEMO_MODE_KEY = `${GRAPH_CONFIG_KEY_PREFIX}_demoMode`;
const GRAPH_TIMESCALESETTING_KEY = `${GRAPH_CONFIG_KEY_PREFIX}_timeScaleSetting`;

const WEATHER_CARD_CONFIG_LS_KEY = `weatherCardConfig_${PLANT_NAME.replace(/\s+/g, '_') || 'defaultPlant'}`; // Match WeatherCard key

const DEFAULT_DISPLAY_COUNT = 6;
const CONTROLS_AND_STATUS_BREAKOUT_THRESHOLD = 4;
const OTHER_READINGS_CATEGORY_BREAKOUT_THRESHOLD = 4;

const UnifiedDashboardPage: React.FC = () => {
<<<<<<< HEAD
  // --- Start of React Hooks Declarations ---

=======
>>>>>>> 7251b947
  const router = useRouter();
  const currentPath = usePathname();
  const { resolvedTheme } = useTheme();
  const currentUser = useCurrentUser();
  const { isEditMode: isGlobalEditMode, toggleEditMode: toggleEditModeAction } = useAppStore(state => ({
    isEditMode: state.isEditMode,
    toggleEditMode: state.toggleEditMode,
  }));
  const currentUserRole = currentUser?.role;

  const [authCheckComplete, setAuthCheckComplete] = useState(false);
  const [nodeValues, setNodeValues] = useState<NodeData>({});
  const [isConnected, setIsConnected] = useState(false);
  const [plcStatus, setPlcStatus] = useState<'online' | 'offline' | 'disconnected'>('disconnected');
  const [currentTime, setCurrentTime] = useState<string>('');
  const [lastUpdateTime, setLastUpdateTime] = useState<number>(Date.now());
  const [delay, setDelay] = useState<number>(0);

  // ** State for WebSocket URL management **
  const [webSocketUrl, setWebSocketUrl] = useState<string>('');
  const [isWsConfigModalOpen, setIsWsConfigModalOpen] = useState(false);
  const [tempWsUrl, setTempWsUrl] = useState<string>('');


  const [isConfiguratorOpen, setIsConfiguratorOpen] = useState(false);
  const [isSldModalOpen, setIsSldModalOpen] = useState(false);
  const [isModalSldLayoutConfigOpen, setIsModalSldLayoutConfigOpen] = useState(false);
  const [isSldConfigOpen, setIsSldConfigOpen] = useState(false);
  const [availableSldLayoutsForPage, setAvailableSldLayoutsForPage] = useState<{ id: string; name: string }[]>([]);
<<<<<<< HEAD
  const [sldLayoutId, setSldLayoutId] = useState<string>(AVAILABLE_SLD_LAYOUT_IDS[0] || 'main_plant');
=======
  const [sldLayoutId, setSldLayoutId] = useState<string>(() => {
    return AVAILABLE_SLD_LAYOUT_IDS[0] || 'main_plant';
  });
>>>>>>> 7251b947
  const [displayedDataPointIds, setDisplayedDataPointIds] = useState<string[]>([]);
  const [graphTimeScale, setGraphTimeScale] = useState<TimeScale>('1m');
  const [isGraphConfiguratorOpen, setIsGraphConfiguratorOpen] = useState(false);
  const [powerGraphGenerationDpIds, setPowerGraphGenerationDpIds] = useState<string[]>([]);
  const [powerGraphUsageDpIds, setPowerGraphUsageDpIds] = useState<string[]>([]);
  const [powerGraphExportDpIds, setPowerGraphExportDpIds] = useState<string[]>([]);
  const [powerGraphExportMode, setPowerGraphExportMode] = useState<'auto' | 'manual'>('auto');
  const [useDemoDataForGraph, setUseDemoDataForGraph] = useState<boolean>(false);
<<<<<<< HEAD

  // --- State for WeatherCard ---
  const [weatherCardConfig, setWeatherCardConfig] = useState<WeatherCardConfig | null>(null);
=======
>>>>>>> 7251b947

  const ws = useRef<WebSocket | null>(null);
  const reconnectInterval = useRef<NodeJS.Timeout | null>(null);
  const reconnectAttempts = useRef(0);
  const maxReconnectAttempts = 10;
  const lastToastTimestamps = useRef<Record<string, number>>({});

  const allPossibleDataPoints = useMemo(() => allPossibleDataPointsConfig, []);
  // ... (rest of your useMemo hooks are fine) ...
  const currentlyDisplayedDataPoints = useMemo(() => displayedDataPointIds.map(id => allPossibleDataPoints.find(dp => dp.id === id)).filter(Boolean) as DataPoint[], [displayedDataPointIds, allPossibleDataPoints]);
  const { threePhaseGroups, individualPoints } = useMemo(() => groupDataPoints(currentlyDisplayedDataPoints), [currentlyDisplayedDataPoints]);
  const controlItems = useMemo(() => individualPoints.filter(p => p.uiType === 'button' || p.uiType === 'switch' || p.uiType === 'input'), [individualPoints]);
  const statusDisplayItems = useMemo(() => individualPoints.filter(p => p.category === 'status' && p.uiType === 'display'), [individualPoints]);
  const gaugeItems = useMemo(() => individualPoints.filter(p => p.uiType === 'gauge'), [individualPoints]);
  const otherDisplayItems = useMemo(() => individualPoints.filter(p => p.uiType === 'display' && p.category !== 'status'), [individualPoints]);
  const topSections = useMemo<SectionToRender[]>(() => {
    const s: SectionToRender[] = []; const cGC = 'grid-cols-1 sm:grid-cols-2 md:grid-cols-3 lg:grid-cols-4 xl:grid-cols-6'; const bC = controlItems.length > CONTROLS_AND_STATUS_BREAKOUT_THRESHOLD; const bS = statusDisplayItems.length > CONTROLS_AND_STATUS_BREAKOUT_THRESHOLD; if (bC || bS) { if (statusDisplayItems.length > 0) s.push({ title: "Status Readings", items: statusDisplayItems, gridCols: cGC }); if (controlItems.length > 0) s.push({ title: "Controls", items: controlItems, gridCols: cGC }); } else { const cI = [...statusDisplayItems, ...controlItems]; if (cI.length > 0) s.push({ title: "Controls & Status", items: cI, gridCols: cGC }); } return s;
  }, [controlItems, statusDisplayItems]);
  const gaugesOverviewSectionDefinition = useMemo<SectionToRender | null>(() => {
    if (gaugeItems.length > 0) return { title: "Gauges & Overview", items: gaugeItems, gridCols: 'grid-cols-2 sm:grid-cols-4 md:grid-cols-5 lg:grid-cols-6 xl:grid-cols-8' }; return null;
  }, [gaugeItems]);
  const bottomReadingsSections = useMemo<SectionToRender[]>(() => {
    if (otherDisplayItems.length === 0) return []; const cGC = 'grid-cols-1 sm:grid-cols-2 md:grid-cols-3 lg:grid-cols-4 xl:grid-cols-6'; const s: SectionToRender[] = []; const dBC = otherDisplayItems.reduce((acc, p) => { const k = p.category || 'miscellaneous'; if (!acc[k]) acc[k] = []; acc[k].push(p); return acc; }, {} as Record<string, DataPoint[]>); const gORP: DataPoint[] = []; Object.entries(dBC).sort(([a], [b]) => a.localeCompare(b)).forEach(([cat, pts]) => { if (pts.length > OTHER_READINGS_CATEGORY_BREAKOUT_THRESHOLD) s.push({ title: `${cat.charAt(0).toUpperCase() + cat.slice(1)} Readings`, items: pts, gridCols: cGC }); else gORP.push(...pts); }); if (gORP.length > 0) { const oRS: SectionToRender = { title: "Other Readings", items: gORP, gridCols: cGC }; if (s.some(sec => sec.title !== "Other Readings")) s.push(oRS); else s.unshift(oRS); } return s.filter(sec => sec.items.length > 0);
  }, [otherDisplayItems]);
  const cardHoverEffect = useMemo(() => (resolvedTheme === 'dark' ? { y: -4, boxShadow: "0 8px 20px -4px rgba(0,0,0,0.15), 0 5px 8px -5px rgba(0,0,0,0.2)", transition: { type: 'spring', stiffness: 350, damping: 20 } } : { y: -4, boxShadow: "0 8px 20px -4px rgba(0,0,0,0.08), 0 5px 8px -5px rgba(0,0,0,0.08)", transition: { type: 'spring', stiffness: 350, damping: 20 } }), [resolvedTheme]);
  const { threePhaseGroupsForConfig, individualPointsForConfig } = useMemo(() => {
    const g: Record<string, ConfiguratorThreePhaseGroup> = {}, i: DataPoint[] = []; const cS = new Set(displayedDataPointIds); allPossibleDataPoints.forEach(dp => { if (dp.threePhaseGroup && dp.phase && ['a', 'b', 'c', 'x', 'total'].includes(dp.phase)) { if (!g[dp.threePhaseGroup]) { let rN = dp.name.replace(/ (L[123]|Phase [ABCX]\b|Total\b)/ig, '').trim().replace(/ \([ABCX]\)$/i, '').trim(); g[dp.threePhaseGroup] = { name: dp.threePhaseGroup, representativeName: rN || dp.threePhaseGroup, ids: [], category: dp.category || 'miscellaneous' }; } g[dp.threePhaseGroup].ids.push(dp.id); } else if (!dp.threePhaseGroup) { i.push(dp); } }); const aGA = Array.from(new Set(Object.values(g).flatMap(grp => grp.ids))); const tIP = i.filter(ind => !aGA.includes(ind.id)); const cDA = Array.from(cS); return { threePhaseGroupsForConfig: Object.values(g).filter(grp => grp.ids.some(id => !cDA.includes(id))).sort((a, b) => a.representativeName.localeCompare(b.representativeName)), individualPointsForConfig: tIP.filter(dp => !cDA.includes(dp.id)).sort((a, b) => a.name.localeCompare(b.name)) };
  }, [allPossibleDataPoints, displayedDataPointIds]);
<<<<<<< HEAD


  const getHardcodedDefaultDataPointIds = useCallback(() => { /* ... unchanged ... */
=======
  const getHardcodedDefaultDataPointIds = useCallback(() => {
>>>>>>> 7251b947
    const cIds = [
      'grid-total-active-power-side-to-side', 'inverter-output-total-power', 'load-total-power',
      'battery-capacity', 'battery-output-power', 'input-power-pv1',
      'active-power-adjust', 'pf-reactive-power-adjust', 'export-power-percentage'
    ].filter(id => allPossibleDataPoints.some(dp => dp.id === id));
    if (cIds.length > 0) return cIds;
    return allPossibleDataPoints.slice(0, DEFAULT_DISPLAY_COUNT).map(dp => dp.id);
  }, [allPossibleDataPoints]);

  const getSmartDefaults = useDynamicDefaultDataPointIds(allPossibleDataPoints);

  const processControlActionQueue = useCallback(async () => { /* ... unchanged ... */
    if (!ws.current || ws.current.readyState !== WebSocket.OPEN) { return; }
    const qA = await getControlQueue(); if (qA.length === 0) return;
    console.log(`Processing ${qA.length} actions...`); toast.info("Processing Queued Actions", { description: `Found ${qA.length} pending command(s).` });
    let allOk = true; for (const a of qA) { try { ws.current.send(JSON.stringify({ [a.nodeId]: a.value })); } catch (e) { allOk = false; console.error(`Fail queue ${a.nodeId}:`, e); toast.error("Queue Fail", { description: `Cmd ${a.nodeId || '??'} fail.` }); } }
    await clearControlQueue(); if (allOk) toast.success("Queue OK", { description: "All sent." }); else toast.warning("Queue Incomplete");
  }, []);

<<<<<<< HEAD
  const connectWebSocket = useCallback(async () => { /* ... unchanged ... */
    if (!authCheckComplete) return;
    const f1 = 'opcuaRedirected', f2 = 'reloadingDueToDelay', f3 = 'redirectingDueToExtremeDelay';
=======
  const connectWebSocket = useCallback(async (urlOverride?: string) => {
    // This function will now use the provided URL or the state URL
    const targetUrl = urlOverride || webSocketUrl;

    if (!authCheckComplete || !targetUrl) return; // Don't connect without a URL
>>>>>>> 7251b947
    if (ws.current && (ws.current.readyState === WebSocket.OPEN || ws.current.readyState === WebSocket.CONNECTING)) return;

    setIsConnected(false);
    const delayMs = Math.min(1000 + 2000 * Math.pow(1.5, reconnectAttempts.current), 30000);
    if (reconnectInterval.current) clearTimeout(reconnectInterval.current);
    
    console.log(`Attempting to connect to WebSocket at: ${targetUrl}`);
    toast.info('Connecting...', { id: 'ws-conn', description: `Attempting connection to backend...` });

    reconnectInterval.current = setTimeout(() => {
      if (typeof window === 'undefined' || !targetUrl) return;

      try {
<<<<<<< HEAD
        const response = await fetch('/api/opcua');
        if (!response.ok) console.warn(`/api/opcua endpoint returned an error: ${response.status}. Proceeding with WebSocket connection attempt anyway.`);
      } catch (error) { console.error("Error fetching /api/opcua:", error, "Proceeding with WebSocket connection attempt anyway."); }

      ws.current = new WebSocket(WS_URL);
=======
        ws.current = new WebSocket(targetUrl);
      } catch (e: any) {
        console.error("WebSocket instantiation error:", e.message);
        toast.error('Connection Failed', { id: 'ws-conn', description: 'Invalid WebSocket URL format.', duration: 5000 });
        if (reconnectAttempts.current < maxReconnectAttempts) {
             reconnectAttempts.current++;
             connectWebSocket();
        }
        return;
      }
      
>>>>>>> 7251b947
      ws.current.onopen = () => {
        setIsConnected(true); setLastUpdateTime(Date.now()); reconnectAttempts.current = 0;
        if (reconnectInterval.current) clearTimeout(reconnectInterval.current);
        toast.success('WS Connected', { id: 'ws-conn', description: 'Real-time link established.', duration: 3000 });
        playSuccessSound();
        processControlActionQueue();
      };
      ws.current.onmessage = (e) => {
        try { const d = JSON.parse(e.data as string); if (typeof d === 'object' && d !== null) { setNodeValues(p => ({ ...p, ...d })); setLastUpdateTime(Date.now()); } else console.warn("WS:non-obj", d); }
        catch (err) { console.error("WS parse err", err, e.data); playErrorSound(); }
      };
      ws.current.onerror = (ev) => {
        console.error("WebSocket connection error:", ev);
        setIsConnected(false);
        if(reconnectAttempts.current === 0) { // Only show detailed error toast on the first failure
            toast.error('Connection Error', { id: 'ws-conn', description: 'Could not connect to the backend server.', duration: 5000 });
        }
      };
      ws.current.onclose = (ev) => {
        setIsConnected(false);
        // Only attempt to reconnect on abnormal closures
        if (ev.code !== 1000 && ev.code !== 1001 && reconnectAttempts.current < maxReconnectAttempts) { 
          reconnectAttempts.current++;
          connectWebSocket(); 
        } else if (reconnectAttempts.current >= maxReconnectAttempts) {
          toast.error('Connection Failed', { id: 'ws-conn-final', description: 'Max reconnects reached. Please check the URL or server status.', duration: 10000 });
          playErrorSound();
        }
      };
    }, delayMs);
<<<<<<< HEAD
  }, [authCheckComplete, processControlActionQueue, WS_URL, maxReconnectAttempts]);

  const sendDataToWebSocket = useCallback(async (nodeId: string, value: boolean | number | string) => { /* ... unchanged ... */
=======
  }, [authCheckComplete, processControlActionQueue, webSocketUrl, maxReconnectAttempts]);
  
  const sendDataToWebSocket = useCallback(async (nodeId: string, value: boolean | number | string) => {
>>>>>>> 7251b947
    if (currentUserRole === UserRole.VIEWER) { toast.warning("Restricted Action", { description: "Viewers cannot send commands." }); playWarningSound(); return; }
    const pointConfig = allPossibleDataPoints.find(p => p.nodeId === nodeId);
    let processedValue: any = value; let queueValue: any = undefined;
    if (pointConfig?.dataType.includes('Int')) { let pN: number; if (typeof value === 'boolean') pN = value ? 1 : 0; else if (typeof value === 'string') pN = parseInt(value, 10); else pN = value as number; if (isNaN(pN)) { toast.error('Send Error', { description: 'Invalid integer value.' }); return; } processedValue = pN; queueValue = pN; }
    else if (pointConfig?.dataType === 'Boolean') { let pB: boolean; if (typeof value === 'number') pB = value !== 0; else if (typeof value === 'string') pB = value.toLowerCase() === 'true' || value === '1'; else pB = value as boolean; processedValue = pB; queueValue = pB; }
    else if (pointConfig?.dataType === 'Float' || pointConfig?.dataType === 'Double') { let pF: number; if (typeof value === 'string') pF = parseFloat(value); else pF = value as number; if (isNaN(pF)) { toast.error('Send Error', { description: 'Invalid numeric value.' }); return; } processedValue = pF; queueValue = pF; }
    if (typeof processedValue === 'number' && !isFinite(processedValue)) { toast.error('Send Error', { description: 'Numeric value is not finite (Infinity or NaN).' }); playErrorSound(); return; }
    logActivity('DATA_POINT_CHANGE', { nodeId: nodeId, newValue: processedValue, dataPointName: pointConfig?.name || 'Unknown DataPoint', dataType: pointConfig?.dataType || 'Unknown Type' }, currentPath);
    if (ws.current && ws.current.readyState === WebSocket.OPEN) {
      try { const payload = JSON.stringify({ [nodeId]: processedValue }); ws.current.send(payload); toast.info('Command Sent', { description: `${pointConfig?.name || nodeId} = ${String(processedValue)}` }); playInfoSound(); }
      catch (error) { console.error("WebSocket send error:", error); toast.error('Send Error', { description: 'Failed to send command. Queuing.' }); playErrorSound(); if (queueValue !== undefined) await queueControlAction(nodeId, queueValue); else toast.error('Queue Error', { description: `Cannot queue command for ${nodeId} due to undefined queue value.` }); }
    } else {
      toast.warning('System Offline', { description: `Command for ${pointConfig?.name || nodeId} queued.` }); playWarningSound(); if (queueValue !== undefined) await queueControlAction(nodeId, queueValue); else toast.error('Queue Error', { description: `Cannot queue command for ${nodeId} due to undefined queue value.` });
      if (!isConnected && authCheckComplete && webSocketUrl) connectWebSocket();
    }
<<<<<<< HEAD
  }, [currentUserRole, allPossibleDataPoints, isConnected, authCheckComplete, connectWebSocket, currentPath]);

  const checkPlcConnection = useCallback(async () => { /* ... unchanged ... */
    if (!authCheckComplete) return; try { const r = await fetch('/api/opcua/status'); if (!r.ok) throw new Error(`API Err:${r.status}`); const d = await r.json(); const nS = d.connectionStatus; if (nS && ['online', 'offline', 'disconnected'].includes(nS)) setPlcStatus(nS); else { if (plcStatus !== 'disconnected') setPlcStatus('disconnected'); } } catch (e) { if (plcStatus !== 'disconnected') setPlcStatus('disconnected'); }
  }, [plcStatus, authCheckComplete]);

  const handleResetToDefault = useCallback(() => { /* ... unchanged ... */
    if (currentUserRole !== UserRole.ADMIN) return; const smartDefaults = getSmartDefaults(); const defaultIds = smartDefaults.length > 0 ? smartDefaults : getHardcodedDefaultDataPointIds(); setDisplayedDataPointIds(defaultIds); toast.info("Layout reset to default."); logActivity('ADMIN_DASHBOARD_RESET_LAYOUT', { resetToIds: defaultIds }, currentPath);
  }, [getSmartDefaults, getHardcodedDefaultDataPointIds, currentUserRole, currentPath]);

  const handleRemoveAllItems = useCallback(() => { /* ... unchanged ... */
    if (currentUserRole !== UserRole.ADMIN) return; const oldIds = displayedDataPointIds; setDisplayedDataPointIds([]); toast.info("All cards removed."); logActivity('ADMIN_DASHBOARD_REMOVE_ALL_CARDS', { removedAll: true, previousIds: oldIds }, currentPath);
  }, [currentUserRole, displayedDataPointIds, currentPath]);

  const handleAddMultipleDataPoints = useCallback((selectedIds: string[]) => { /* ... unchanged ... */
=======
  }, [currentUserRole, allPossibleDataPoints, isConnected, authCheckComplete, connectWebSocket, currentPath, webSocketUrl, playInfoSound, playErrorSound, playWarningSound, queueControlAction]);
  const checkPlcConnection = useCallback(async () => {
    if (!authCheckComplete) return; try { const r = await fetch('/api/opcua/status'); if (!r.ok) throw new Error(`API Err:${r.status}`); const d = await r.json(); const nS = d.connectionStatus; if (nS && ['online', 'offline', 'disconnected'].includes(nS)) setPlcStatus(nS); else { if (plcStatus !== 'disconnected') setPlcStatus('disconnected'); } } catch (e) { if (plcStatus !== 'disconnected') setPlcStatus('disconnected'); }
  }, [plcStatus, authCheckComplete]);
  const handleResetToDefault = useCallback(() => {
    if (currentUserRole !== UserRole.ADMIN) return; const smartDefaults = getSmartDefaults(); const defaultIds = smartDefaults.length > 0 ? smartDefaults : getHardcodedDefaultDataPointIds(); setDisplayedDataPointIds(defaultIds); toast.info("Layout reset to default."); logActivity('ADMIN_DASHBOARD_RESET_LAYOUT', { resetToIds: defaultIds }, currentPath);
  }, [getSmartDefaults, getHardcodedDefaultDataPointIds, currentUserRole, currentPath]);
  const handleRemoveAllItems = useCallback(() => {
    if (currentUserRole !== UserRole.ADMIN) return; const oldIds = displayedDataPointIds; setDisplayedDataPointIds([]); toast.info("All cards removed."); logActivity('ADMIN_DASHBOARD_REMOVE_ALL_CARDS', { removedAll: true, previousIds: oldIds }, currentPath);
  }, [currentUserRole, displayedDataPointIds, currentPath]);
  const handleAddMultipleDataPoints = useCallback((selectedIds: string[]) => {
>>>>>>> 7251b947
    if (currentUserRole !== UserRole.ADMIN) return; const currentDisplayedSet = new Set(displayedDataPointIds); const newIdsToAdd = selectedIds.filter(id => !currentDisplayedSet.has(id));
    if (newIdsToAdd.length === 0 && selectedIds.length > 0) { toast.warning("Items already shown or none selected to add."); setIsConfiguratorOpen(false); return; }
    if (newIdsToAdd.length > 0) { const newFullList = Array.from(new Set([...displayedDataPointIds, ...newIdsToAdd])); setDisplayedDataPointIds(newFullList); toast.success(`${newIdsToAdd.length} new DP${newIdsToAdd.length > 1 ? 's' : ''} added.`); logActivity('ADMIN_DASHBOARD_ADD_CARDS', { addedIds: newIdsToAdd, addedCount: newIdsToAdd.length, currentDashboardIds: newFullList }, currentPath); }
    setIsConfiguratorOpen(false);
  }, [displayedDataPointIds, currentUserRole, currentPath]);
<<<<<<< HEAD

  const handleRemoveItem = useCallback((dpIdToRemove: string) => { /* ... unchanged ... */
=======
  const handleRemoveItem = useCallback((dpIdToRemove: string) => {
>>>>>>> 7251b947
    if (currentUserRole !== UserRole.ADMIN) return; const pointToRemove = allPossibleDataPoints.find(dp => dp.id === dpIdToRemove); let newDisplayedIds: string[];
    if (pointToRemove?.threePhaseGroup) { const removedItemsList = allPossibleDataPoints.filter(dp => dp.threePhaseGroup === pointToRemove.threePhaseGroup).map(dp => dp.id); newDisplayedIds = displayedDataPointIds.filter(id => !removedItemsList.includes(id)); setDisplayedDataPointIds(newDisplayedIds); toast.info(`${pointToRemove.threePhaseGroup} group removed.`); logActivity('ADMIN_DASHBOARD_REMOVE_CARD', { removedGroupId: pointToRemove.threePhaseGroup, removedItemIds: removedItemsList, isGroup: true, currentDashboardIds: newDisplayedIds }, currentPath); }
    else { newDisplayedIds = displayedDataPointIds.filter(id => id !== dpIdToRemove); setDisplayedDataPointIds(newDisplayedIds); toast.info("Data point removed."); logActivity('ADMIN_DASHBOARD_REMOVE_CARD', { removedId: dpIdToRemove, isGroup: false, currentDashboardIds: newDisplayedIds }, currentPath); }
  }, [allPossibleDataPoints, currentUserRole, displayedDataPointIds, currentPath]);
<<<<<<< HEAD

  const handleSldLayoutSelect = useCallback((newLayoutId: string) => { /* ... unchanged ... */
=======
  const handleSldLayoutSelect = useCallback((newLayoutId: string) => {
>>>>>>> 7251b947
    const oldLayout = sldLayoutId; setSldLayoutId(newLayoutId);
    if (isSldConfigOpen) setIsSldConfigOpen(false); if (isModalSldLayoutConfigOpen) setIsModalSldLayoutConfigOpen(false);
    logActivity('ADMIN_SLD_LAYOUT_CHANGE', { oldLayoutId: oldLayout, newLayoutId: newLayoutId }, currentPath);
  }, [sldLayoutId, currentPath, isSldConfigOpen, isModalSldLayoutConfigOpen]);
<<<<<<< HEAD

  // --- Callback for WeatherCard ---
  const handleWeatherConfigChange = useCallback((newConfig: WeatherCardConfig) => {
    setWeatherCardConfig(newConfig);
    if (typeof window !== 'undefined') {
      localStorage.setItem(WEATHER_CARD_CONFIG_LS_KEY, JSON.stringify(newConfig));
    }
    logActivity('WEATHER_CARD_CONFIG_CHANGE', { newConfig }, currentPath);
  }, [currentPath]);

  useEffect(() => { initDB().catch(console.error); ensureAppConfigIsSaved(); }, []);
  useEffect(() => { const storeHasHydrated = useAppStore.persist.hasHydrated(); if (!storeHasHydrated) return; if (!currentUser?.email || currentUser.email === 'guest@example.com') { toast.error("Auth Required", { description: "Please log in." }); router.replace('/login'); } else { setAuthCheckComplete(true); } }, [currentUser, router, currentPath]);
  // ... (fetchAndUpdatePageLayouts, and useEffects for SLD layout, user dashboard layout, current time, lag, PLC connection, WebSocket) ...

  const fetchAndUpdatePageLayouts = useCallback(() => { /* ... unchanged ... */
=======
  
  const fetchAndUpdatePageLayouts = useCallback(() => {
>>>>>>> 7251b947
    if (typeof window !== 'undefined') {
      const layoutsFromStorage: { id: string; name: string }[] = [];
      for (let i = 0; i < localStorage.length; i++) {
        const key = localStorage.key(i);
        if (key && key.startsWith(LOCAL_STORAGE_KEY_PREFIX)) {
          const layoutIdKey = key.substring(LOCAL_STORAGE_KEY_PREFIX.length);
          let layoutName = layoutIdKey.replace(/_/g, ' ').replace(/\b\w/g, l => l.toUpperCase());
          try {
            const layoutJson = localStorage.getItem(key);
            if (layoutJson) {
              const parsedLayout = JSON.parse(layoutJson) as SLDLayout;
              if (parsedLayout.meta?.name) {
                layoutName = parsedLayout.meta.name;
              }
<<<<<<< HEAD
            }
          } catch (e) {
            console.warn(`ControlDash: Could not parse layout ${layoutIdKey} from localStorage for meta.name`, e);
          }
=======
          } catch (e) { console.warn(`ControlDash: Could not parse layout ${layoutIdKey} from localStorage for meta.name`, e); }
>>>>>>> 7251b947
          layoutsFromStorage.push({ id: layoutIdKey, name: layoutName });
        }
      }

      const layoutIdsFromStorage = new Set(layoutsFromStorage.map(l => l.id));
      const layoutsFromConstants: { id: string; name: string }[] = AVAILABLE_SLD_LAYOUT_IDS
        .filter(id => !layoutIdsFromStorage.has(id))
        .map(id => ({ id, name: id.replace(/_/g, ' ').replace(/\b\w/g, l => l.toUpperCase()), }));

      const combinedLayouts = [...layoutsFromStorage, ...layoutsFromConstants];
      combinedLayouts.sort((a, b) => a.name.localeCompare(b.name));
      setAvailableSldLayoutsForPage(combinedLayouts);
    }
  }, []);
<<<<<<< HEAD

  useEffect(() => { /* ... SLD Layout list population, unchanged ... */
    fetchAndUpdatePageLayouts();
    const handleStorageChange = (event: StorageEvent) => {
      if (event.key && event.key.startsWith(LOCAL_STORAGE_KEY_PREFIX)) {
        fetchAndUpdatePageLayouts();
      } else if (event.key === null) {
        fetchAndUpdatePageLayouts();
      }
    };
    window.addEventListener('storage', handleStorageChange);
    return () => {
      window.removeEventListener('storage', handleStorageChange);
=======

  const handleSaveWsUrl = useCallback(() => {
    setWebSocketUrl(tempWsUrl);
    localStorage.setItem(CUSTOM_WEBSOCKET_URL_KEY, tempWsUrl);
    setIsWsConfigModalOpen(false);
    toast.success("WebSocket URL Updated", {
        description: `Now connecting to: ${tempWsUrl}`,
    });

    // Force a full reconnect cycle
    if (ws.current) {
        ws.current.onclose = null; // Prevent the old onclose from firing its reconnect logic
        ws.current.close(1000, 'Configuration changed');
    }
    reconnectAttempts.current = 0; // Reset attempts for the new URL
    if (reconnectInterval.current) clearTimeout(reconnectInterval.current);
    
    // Connect immediately with the new URL
    connectWebSocket(tempWsUrl);

  }, [tempWsUrl, connectWebSocket]);
  
  useEffect(() => { initDB().catch(console.error); ensureAppConfigIsSaved(); }, []);
  useEffect(() => { const storeHasHydrated = useAppStore.persist.hasHydrated(); if (!storeHasHydrated) return; if (!currentUser?.email || currentUser.email === 'guest@example.com') { toast.error("Auth Required", { description: "Please log in." }); router.replace('/login'); } else { setAuthCheckComplete(true); } }, [currentUser, router, currentPath]);

  // ** New useEffect to initialize WebSocket URL **
  useEffect(() => {
    if (!authCheckComplete) return;

    const fetchInitialUrl = async () => {
        // 1. Check for a user-defined URL in localStorage
        const customUrl = localStorage.getItem(CUSTOM_WEBSOCKET_URL_KEY);
        if (customUrl) {
            setWebSocketUrl(customUrl);
            console.log(`Using custom WebSocket URL from localStorage: ${customUrl}`);
            return; // Use custom URL and stop
        }
        
        // 2. If no custom URL, fetch the dynamic URL from the API
        try {
            const response = await fetch('/api/opcua');
            if (response.ok) {
                const data = await response.json();
                if (data.webSocketUrl) {
                    setWebSocketUrl(data.webSocketUrl);
                    console.log(`Using dynamically determined WebSocket URL from API: ${data.webSocketUrl}`);
                } else {
                    throw new Error("API response did not contain webSocketUrl");
                }
            } else {
                 throw new Error(`API fetch failed with status: ${response.status}`);
            }
        } catch (error) {
            // 3. If API fails, use the hardcoded fallback
            console.error("Failed to fetch dynamic WebSocket URL from API, using fallback:", error);
            setWebSocketUrl(FALLBACK_WS_URL);
            toast.error("Network Discovery Failed", { description: "Using fallback connection URL. May not work remotely.", duration: 8000});
        }
>>>>>>> 7251b947
    };
    
    fetchInitialUrl();
  }, [authCheckComplete]);

<<<<<<< HEAD
  useEffect(() => { /* ... Setting SLD layout from storage, unchanged ... */
    if (availableSldLayoutsForPage.length > 0 && authCheckComplete) {
      const currentStoredId = localStorage.getItem(DEFAULT_SLD_LAYOUT_ID_KEY);
      if (currentStoredId && availableSldLayoutsForPage.some(l => l.id === currentStoredId)) {
        if (sldLayoutId !== currentStoredId) setSldLayoutId(currentStoredId);
      } else if (availableSldLayoutsForPage.some(l => l.id === (AVAILABLE_SLD_LAYOUT_IDS[0] || 'main_plant'))) {
        const defaultId = AVAILABLE_SLD_LAYOUT_IDS[0] || 'main_plant';
        if (sldLayoutId !== defaultId) setSldLayoutId(defaultId);
        localStorage.setItem(DEFAULT_SLD_LAYOUT_ID_KEY, defaultId);
      } else {
        const firstAvailableId = availableSldLayoutsForPage[0].id;
        if (sldLayoutId !== firstAvailableId) setSldLayoutId(firstAvailableId);
        localStorage.setItem(DEFAULT_SLD_LAYOUT_ID_KEY, firstAvailableId);
      }
    }
  }, [availableSldLayoutsForPage, authCheckComplete]); // Removed sldLayoutId from dependencies to prevent infinite loop
=======

  useEffect(() => { fetchAndUpdatePageLayouts(); const handleStorageChange = (event: StorageEvent) => { if (event.key && event.key.startsWith(LOCAL_STORAGE_KEY_PREFIX)) { fetchAndUpdatePageLayouts(); } else if (event.key === null) { fetchAndUpdatePageLayouts(); } }; window.addEventListener('storage', handleStorageChange); return () => { window.removeEventListener('storage', handleStorageChange); }; }, [fetchAndUpdatePageLayouts]);
  useEffect(() => { if (availableSldLayoutsForPage.length > 0 && authCheckComplete) { const currentStoredId = localStorage.getItem(DEFAULT_SLD_LAYOUT_ID_KEY); if (currentStoredId && availableSldLayoutsForPage.some(l => l.id === currentStoredId)) { if (sldLayoutId !== currentStoredId) setSldLayoutId(currentStoredId); } else if (availableSldLayoutsForPage.some(l => l.id === (AVAILABLE_SLD_LAYOUT_IDS[0] || 'main_plant'))) { const defaultId = AVAILABLE_SLD_LAYOUT_IDS[0] || 'main_plant'; if (sldLayoutId !== defaultId) setSldLayoutId(defaultId); localStorage.setItem(DEFAULT_SLD_LAYOUT_ID_KEY, defaultId); } else { const firstAvailableId = availableSldLayoutsForPage[0].id; if (sldLayoutId !== firstAvailableId) setSldLayoutId(firstAvailableId); localStorage.setItem(DEFAULT_SLD_LAYOUT_ID_KEY, firstAvailableId); } } }, [availableSldLayoutsForPage, authCheckComplete, sldLayoutId]); // sldLayoutId is kept here, it's ok

>>>>>>> 7251b947

  useEffect(() => { if (typeof window !== 'undefined' && authCheckComplete) localStorage.setItem(DEFAULT_SLD_LAYOUT_ID_KEY, sldLayoutId); }, [sldLayoutId, authCheckComplete]);
  useEffect(() => { if (typeof window !== 'undefined' && allPossibleDataPoints.length > 0 && authCheckComplete) { const s = localStorage.getItem(USER_DASHBOARD_CONFIG_KEY); if (s) { try { const p = JSON.parse(s) as string[]; const v = p.filter(id => allPossibleDataPoints.some(dp => dp.id === id)); if (v.length > 0) { setDisplayedDataPointIds(v); return; } else if (p.length > 0) localStorage.removeItem(USER_DASHBOARD_CONFIG_KEY); } catch (e) { console.error("Parse err", e); localStorage.removeItem(USER_DASHBOARD_CONFIG_KEY); } } const sm = getSmartDefaults(); setDisplayedDataPointIds(sm.length > 0 ? sm : getHardcodedDefaultDataPointIds()); } }, [allPossibleDataPoints, getSmartDefaults, getHardcodedDefaultDataPointIds, authCheckComplete]);
  useEffect(() => { if (typeof window !== 'undefined' && authCheckComplete) { if (displayedDataPointIds.length > 0) localStorage.setItem(USER_DASHBOARD_CONFIG_KEY, JSON.stringify(displayedDataPointIds)); else if (localStorage.getItem(USER_DASHBOARD_CONFIG_KEY)) localStorage.setItem(USER_DASHBOARD_CONFIG_KEY, JSON.stringify([])); } }, [displayedDataPointIds, authCheckComplete]);
  useEffect(() => { const uc = () => setCurrentTime(new Date().toLocaleString('en-GB', { hour: '2-digit', minute: '2-digit', second: '2-digit', hour12: false, day: '2-digit', month: 'short', year: 'numeric' })); uc(); const i = setInterval(uc, 1000); return () => clearInterval(i); }, []);
  useEffect(() => { if (!authCheckComplete) return; const lagI = setInterval(() => { const cD = Date.now() - lastUpdateTime; setDelay(cD); const fS = typeof window !== 'undefined' && ['reloadingDueToDelay', 'redirectingDueToExtremeDelay', 'opcuaRedirected'].some(f => sessionStorage.getItem(f)); if (fS) return; if (isConnected && cD > 60000) { console.error(`CRIT WS lag(${(Number(cD) / 1000).toFixed(1)}s).Closing WS.`); toast.error('Critical Lag', { id: 'ws-lag', description: 'Re-establishing...', duration: 10000 }); if (ws.current) ws.current.close(1011, "Crit Lag"); return; } else if (isConnected && cD > 30000) { console.warn(`High WS lag(${(Number(cD) / 1000).toFixed(1)}s).`); toast.warning('Stale Warn', { id: 'ws-stale', description: `Last upd >${(Number(cD) / 1000).toFixed(0)}s ago.`, duration: 8000 }); } }, 15000); return () => clearInterval(lagI); }, [lastUpdateTime, isConnected, authCheckComplete]);
  useEffect(() => { if (!authCheckComplete) return () => { }; checkPlcConnection(); const plcI = setInterval(checkPlcConnection, 15000); return () => clearInterval(plcI); }, [checkPlcConnection, authCheckComplete]);
<<<<<<< HEAD
  useEffect(() => { if (!authCheckComplete) return () => { }; if (typeof window === 'undefined') return;['opcuaRedirected', 'reloadingDueToDelay', 'redirectingDueToExtremeDelay'].forEach(f => sessionStorage.removeItem(f)); reconnectAttempts.current = 0; connectWebSocket(); return () => { if (reconnectInterval.current) clearTimeout(reconnectInterval.current); if (ws.current && ws.current.readyState !== WebSocket.CLOSED) { ws.current.onopen = null; ws.current.onmessage = null; ws.current.onerror = null; ws.current.onclose = null; ws.current.close(1000, 'Unmounted'); ws.current = null; } }; }, [connectWebSocket, authCheckComplete]);
  useEffect(() => { if (typeof window !== 'undefined' && authCheckComplete) { setPowerGraphGenerationDpIds(JSON.parse(localStorage.getItem(GRAPH_GEN_KEY) || '["inverter-output-total-power"]')); setPowerGraphUsageDpIds(JSON.parse(localStorage.getItem(GRAPH_USAGE_KEY) || '["grid-total-active-power-side-to-side"]')); setPowerGraphExportDpIds(JSON.parse(localStorage.getItem(GRAPH_EXPORT_KEY) || '[]')); setPowerGraphExportMode((localStorage.getItem(GRAPH_EXPORT_MODE_KEY) as ('auto' | 'manual')) || 'auto'); setUseDemoDataForGraph(localStorage.getItem(GRAPH_DEMO_MODE_KEY) === 'true'); setGraphTimeScale((localStorage.getItem(GRAPH_TIMESCALESETTING_KEY) as TimeScale) || '1m'); } }, [authCheckComplete]);
  useEffect(() => { if (typeof window !== 'undefined' && authCheckComplete) { localStorage.setItem(GRAPH_GEN_KEY, JSON.stringify(powerGraphGenerationDpIds)); localStorage.setItem(GRAPH_USAGE_KEY, JSON.stringify(powerGraphUsageDpIds)); localStorage.setItem(GRAPH_EXPORT_KEY, JSON.stringify(powerGraphExportDpIds)); localStorage.setItem(GRAPH_EXPORT_MODE_KEY, powerGraphExportMode); localStorage.setItem(GRAPH_DEMO_MODE_KEY, String(useDemoDataForGraph)); localStorage.setItem(GRAPH_TIMESCALESETTING_KEY, graphTimeScale); } }, [powerGraphGenerationDpIds, powerGraphUsageDpIds, powerGraphExportDpIds, powerGraphExportMode, useDemoDataForGraph, graphTimeScale, authCheckComplete]);


  // --- useEffect for WeatherCard config loading ---
  useEffect(() => {
    if (typeof window !== 'undefined' && authCheckComplete) {
      const loadedConfig = loadWeatherCardConfigFromStorage(); // Uses the key defined in WeatherCard.tsx
      setWeatherCardConfig(loadedConfig);
    }
  }, [authCheckComplete]);


  const handleSldWidgetLayoutChange = useCallback((newLayoutId: string) => { /* ... unchanged ... */
    setSldLayoutId(newLayoutId);
    logActivity('SLD_LAYOUT_CHANGE', { newLayoutId }, currentPath);
  }, [setSldLayoutId, currentPath]);

  const storeHasHydrated = useAppStore.persist.hasHydrated();
  if (!storeHasHydrated || !authCheckComplete || weatherCardConfig === null) { // Added weatherCardConfig check for loading
    return (<div className="flex flex-col items-center justify-center min-h-screen bg-background text-foreground"><Loader2 className="h-12 w-12 animate-spin text-primary" /><p className="mt-4 text-lg">Loading Control Panel...</p></div>);
=======

  // This effect now depends on `webSocketUrl` to trigger a connection when the URL is ready.
  useEffect(() => { 
    if (!authCheckComplete || !webSocketUrl) return () => { }; // Wait for auth and a valid URL
    
    reconnectAttempts.current = 0; 
    connectWebSocket(); 

    return () => { 
      if (reconnectInterval.current) clearTimeout(reconnectInterval.current); 
      if (ws.current && ws.current.readyState !== WebSocket.CLOSED) { 
        ws.current.onopen = null; 
        ws.current.onmessage = null; 
        ws.current.onerror = null; 
        ws.current.onclose = null; 
        ws.current.close(1000, 'Component unmounted'); 
        ws.current = null;
      } 
    }; 
  }, [connectWebSocket, authCheckComplete, webSocketUrl]); // Re-run when auth is ready OR when webSocketUrl changes


  useEffect(() => { if (typeof window !== 'undefined' && authCheckComplete) { setPowerGraphGenerationDpIds(JSON.parse(localStorage.getItem(GRAPH_GEN_KEY) || '["inverter-output-total-power"]')); setPowerGraphUsageDpIds(JSON.parse(localStorage.getItem(GRAPH_USAGE_KEY) || '["grid-total-active-power-side-to-side"]')); setPowerGraphExportDpIds(JSON.parse(localStorage.getItem(GRAPH_EXPORT_KEY) || '[]')); setPowerGraphExportMode((localStorage.getItem(GRAPH_EXPORT_MODE_KEY) as ('auto' | 'manual')) || 'auto'); setUseDemoDataForGraph(localStorage.getItem(GRAPH_DEMO_MODE_KEY) === 'true'); setGraphTimeScale((localStorage.getItem(GRAPH_TIMESCALESETTING_KEY) as TimeScale) || '1m'); } }, [authCheckComplete]);
  useEffect(() => { if (typeof window !== 'undefined' && authCheckComplete) { localStorage.setItem(GRAPH_GEN_KEY, JSON.stringify(powerGraphGenerationDpIds)); localStorage.setItem(GRAPH_USAGE_KEY, JSON.stringify(powerGraphUsageDpIds)); localStorage.setItem(GRAPH_EXPORT_KEY, JSON.stringify(powerGraphExportDpIds)); localStorage.setItem(GRAPH_EXPORT_MODE_KEY, powerGraphExportMode); localStorage.setItem(GRAPH_DEMO_MODE_KEY, String(useDemoDataForGraph)); localStorage.setItem(GRAPH_TIMESCALESETTING_KEY, graphTimeScale); } }, [powerGraphGenerationDpIds, powerGraphUsageDpIds, powerGraphExportDpIds, powerGraphExportMode, useDemoDataForGraph, graphTimeScale, authCheckComplete]);
  const handleSldWidgetLayoutChange = useCallback((newLayoutId: string) => { setSldLayoutId(newLayoutId); }, [setSldLayoutId]);

  const storeHasHydrated = useAppStore.persist.hasHydrated();
  if (!storeHasHydrated || !authCheckComplete) {
    return(<div className="flex flex-col items-center justify-center min-h-screen bg-background text-foreground"><Loader2 className="h-12 w-12 animate-spin text-primary"/><p className="mt-4 text-lg">Loading Control Panel...</p></div>);
>>>>>>> 7251b947
  }

  const sldSpecificEditMode = isGlobalEditMode && currentUserRole === UserRole.ADMIN;
  const sldSectionMinHeight = "min-h-[350px] sm:min-h-[400px]";
  const sldInternalMaxHeight = `calc(60vh - 3.5rem)`;
  const commonRenderingProps = {
    isEditMode: isGlobalEditMode, nodeValues, isConnected, currentHoverEffect: cardHoverEffect, sendDataToWebSocket,
    playNotificationSound: playNotificationSound, lastToastTimestamps, onRemoveItem: handleRemoveItem,
    allPossibleDataPoints, containerVariants, currentUserRole,
  };
  const hasAnyDynamicCardContent = topSections.length > 0 || !!gaugesOverviewSectionDefinition || bottomReadingsSections.length > 0;

  return (
    <div className="bg-background text-foreground px-2 sm:px-4 md:px-6 lg:px-8 transition-colors duration-300 pb-8">
      <div className="max-w-screen-4xl mx-auto">

        <HeaderConnectivityComponent
          plcStatus={plcStatus}
          isConnected={isConnected}
          connectWebSocket={connectWebSocket}
          onClickWsStatus={() => {
            setTempWsUrl(webSocketUrl);
            setIsWsConfigModalOpen(true);
          }}
          currentTime={currentTime}
          delay={delay}
          version={VERSION}
          isEditMode={isGlobalEditMode} // Pass the global edit mode state
          toggleEditMode={toggleEditModeAction} // Pass the function to toggle global edit mode
          currentUserRole={currentUserRole}
<<<<<<< HEAD
          onOpenConfigurator={() => { if (currentUserRole === UserRole.ADMIN) setIsConfiguratorOpen(true); else toast.warning("Access Denied", { description: "Only administrators can add cards." }); }}
          onRemoveAll={handleRemoveAllItems} onResetToDefault={handleResetToDefault} />
=======
          onOpenConfigurator={() => { /* ... */ }}
          onRemoveAll={handleRemoveAllItems}
          onResetToDefault={handleResetToDefault}
          wsAddress={webSocketUrl} // <<<<<<<<< 4. PASS the webSocketUrl state HERE
        />
>>>>>>> 7251b947

        {topSections.length > 0 && (<RenderingComponent sections={topSections} {...commonRenderingProps} />)}

        <div className="grid grid-cols-1 lg:grid-cols-5 gap-2 xl:gap-4 my-4 md:my-6">
          <Card className={cn("lg:col-span-4 shadow-lg", sldSectionMinHeight)}>
            <CardContent className="p-3 sm:p-4 h-full flex flex-col">
              <div className="flex justify-between items-center mb-2 sm:mb-3">
                <div className="flex items-center gap-2">
                  <h3 className="text-lg sm:text-xl font-semibold">Plant Layout</h3>
                  {sldSpecificEditMode && (
                    <Dialog open={isSldConfigOpen} onOpenChange={setIsSldConfigOpen}>
                      <DialogTrigger asChild><Button variant="outline" size="sm" className="h-7 px-2 text-xs"><LayoutList className="h-3.5 w-3.5 mr-1.5" />Configure Layout: {(availableSldLayoutsForPage.find(l => l.id === sldLayoutId)?.name || sldLayoutId).replace(/_/g, ' ').replace(/\b\w/g, l => l.toUpperCase())}</Button></DialogTrigger>
                      <DialogContent className="sm:max-w-[425px]"><DialogHeaderComponentInternal><DialogTitleComponentInternal>Select SLD Layout</DialogTitleComponentInternal></DialogHeaderComponentInternal>
                        <div className="py-4"><Select onValueChange={handleSldLayoutSelect} value={sldLayoutId}><SelectTrigger className="w-full mb-2"><SelectValue placeholder="Choose..." /></SelectTrigger><SelectContent>{availableSldLayoutsForPage.map(layout => <SelectItem key={layout.id} value={layout.id}>{layout.name}</SelectItem>)}</SelectContent></Select><p className="text-sm text-muted-foreground mt-2">Select SLD. Changes client-side until saved in editor.</p></div>
                      </DialogContent>
                    </Dialog>
                  )}
                  {!sldSpecificEditMode && sldLayoutId && <span className="text-lg font-semibold text-muted-foreground ml-1"> : {(availableSldLayoutsForPage.find(l => l.id === sldLayoutId)?.name || sldLayoutId).replace(/_/g, ' ').replace(/\b\w/g, l => l.toUpperCase())}</span>}
                </div>
                <TooltipProvider><Tooltip><TooltipTrigger asChild><Button variant="ghost" size="icon" onClick={() => setIsSldModalOpen(true)} title="Open SLD"><Maximize2 className="h-5 w-5" /><span className="sr-only">Open SLD</span></Button></TooltipTrigger><TooltipContent><p>Open SLD in larger view</p></TooltipContent></Tooltip></TooltipProvider>
              </div>
              <div style={{ height: sldInternalMaxHeight }} className="overflow-hidden rounded-md border flex-grow bg-muted/20 dark:bg-muted/10">
                <SLDWidget
                  layoutId={sldLayoutId}
                  isEditMode={sldSpecificEditMode}
                  onLayoutIdChange={handleSldWidgetLayoutChange}
                />
              </div>
<<<<<<< HEAD
=======
                <div style={{height: sldInternalMaxHeight}} className="overflow-hidden rounded-md border flex-grow bg-muted/20 dark:bg-muted/10">
                  <SLDWidget layoutId={sldLayoutId} isEditMode={sldSpecificEditMode} onLayoutIdChange={handleSldWidgetLayoutChange} />
                </div>
>>>>>>> 7251b947
            </CardContent>
          </Card>
          <Card className={cn("shadow-lg", sldSectionMinHeight)}>
            <CardContent className="p-3 sm:p-4 h-full flex flex-col">
              <h3 className="text-lg sm:text-xl font-semibold mb-2 sm:mb-3">Three-Phase Elements</h3>
              <div className="overflow-y-auto flex-grow" style={{ maxHeight: sldInternalMaxHeight }}>{threePhaseGroups.length > 0 ? (<DashboardSection title="" gridCols="grid-cols-1 gap-y-3" items={threePhaseGroups} isDisabled={!isConnected} {...commonRenderingProps} />) : (<p className="text-muted-foreground italic text-sm pt-2"> {displayedDataPointIds.length > 0 ? "No three-phase groups." : "Add data points."} </p>)}</div>
            </CardContent>
          </Card>
        </div>
<<<<<<< HEAD
        <div className="flex flex-col lg:flex-row gap-2 xl:gap-4 my-4 md:my-6">
          {/* Weather Card */}
          {weatherCardConfig && (
            <Card className="w-auto flex-shrink-0 shadow-xl border-2 border-primary/20 dark:border-primary/30 h-full flex flex-col">
              <CardHeader className="pb-3 pt-4 px-4 flex-shrink-0">
          <CardTitle className="text-xl sm:text-2xl">Weather Data</CardTitle>
              </CardHeader>
              <CardContent className="px-2 py-3 sm:px-3 flex-grow">
          <div className="h-full">
            <WeatherCard
              initialConfig={weatherCardConfig}
              opcUaData={nodeValues}
              allPossibleDataPoints={allPossibleDataPoints}
              onConfigChange={handleWeatherConfigChange}
            />
          </div>
              </CardContent>
            </Card>
          )}

          {/* Energy Timeline */}
          <Card className="flex-1 shadow-xl border-2 border-primary/20 dark:border-primary/30 h-full flex flex-col">
            <CardHeader className="pb-3 pt-4 px-4 flex-shrink-0">
              <div className="flex flex-col sm:flex-row justify-between items-start sm:items-center gap-2">
          <div className="flex items-center gap-2">
            <CardTitle className="text-xl sm:text-2xl">Energy Timeline</CardTitle>
          </div>
          <div className="flex items-center gap-1.5 sm:gap-2 w-full sm:w-auto justify-end sm:justify-start flex-wrap">
            {isGlobalEditMode && currentUserRole === UserRole.ADMIN && (
              <TooltipProvider>
                <Tooltip>
            <TooltipTrigger asChild>
              <Button variant="outline" size="icon" className="h-7 w-7" onClick={() => setIsGraphConfiguratorOpen(true)}>
                <Settings className="h-4 w-4" />
                <span className="sr-only">Config Graph</span>
              </Button>
            </TooltipTrigger>
            <TooltipContent><p>Configure Graph Data</p></TooltipContent>
                </Tooltip>
              </TooltipProvider>
            )}
            <div className="flex items-center gap-1 flex-wrap">
              {(['30s', '1m', '5m', '30m', '1h', '6h', '12h', '1d', '7d', '1mo'] as TimeScale[]).map((ts) => (
                <Button
            key={ts}
            variant={graphTimeScale === ts ? "default" : "outline"}
            size="sm"
            onClick={() => setGraphTimeScale(ts)}
            className="text-xs px-2 py-1 h-auto"
                >
            {ts.toUpperCase()}
                </Button>
              ))}
            </div>
          </div>
              </div>
            </CardHeader>
            <CardContent className="px-2 py-3 sm:px-3 flex-grow">
              {(useDemoDataForGraph || (powerGraphGenerationDpIds && powerGraphGenerationDpIds.length > 0) || (powerGraphUsageDpIds && powerGraphUsageDpIds.length > 0)) ? (
          <PowerTimelineGraph
            nodeValues={nodeValues}
            allPossibleDataPoints={allPossibleDataPoints}
            generationDpIds={powerGraphGenerationDpIds}
            usageDpIds={powerGraphUsageDpIds}
            exportDpIds={powerGraphExportDpIds}
            exportMode={powerGraphExportMode}
            timeScale={graphTimeScale}
          />
              ) : (
          <div className="flex items-center justify-center h-full text-muted-foreground">
            <p>Graph data points not configured.{isGlobalEditMode && currentUserRole === UserRole.ADMIN && " Click settings."}</p>
          </div>
              )}
            </CardContent>
          </Card>
        </div>

=======

        <Card className="shadow-xl my-4 md:my-6 border-2 border-primary/20 dark:border-primary/30">
          <CardHeader className="pb-3 pt-4 px-4">
            <div className="flex flex-col sm:flex-row justify-between items-start sm:items-center gap-2">
              <div className="flex items-center gap-2"><CardTitle className="text-xl sm:text-2xl">Energy Timeline</CardTitle></div>
              <div className="flex items-center gap-1.5 sm:gap-2 w-full sm:w-auto justify-end sm:justify-start">
                 {isGlobalEditMode && currentUserRole === UserRole.ADMIN && (<>
                    <TooltipProvider><Tooltip><TooltipTrigger asChild><Button variant="outline" size="icon" className="h-7 w-7" onClick={()=>setIsGraphConfiguratorOpen(true)}><Settings className="h-4 w-4"/><span className="sr-only">Config Graph</span></Button></TooltipTrigger><TooltipContent><p>Configure Graph Data</p></TooltipContent></Tooltip></TooltipProvider>
                 </>)}
                {(['30s', '1m', '5m', '30m', '1h', '6h', '12h', '1d', '7d', '1mo'] as TimeScale[]).map((ts) => (<Button key={ts} variant={graphTimeScale === ts ? "default" : "outline"} size="sm" onClick={() => setGraphTimeScale(ts)} className="text-xs px-2 py-1 h-auto">{ts.toUpperCase()}</Button>))}
              </div>
            </div>
          </CardHeader>
          <CardContent className="px-2 py-3 sm:px-3">
            {(useDemoDataForGraph || (powerGraphGenerationDpIds && powerGraphGenerationDpIds.length > 0) || (powerGraphUsageDpIds && powerGraphUsageDpIds.length > 0) ) ? (<PowerTimelineGraph nodeValues={nodeValues} allPossibleDataPoints={allPossibleDataPoints} generationDpIds={powerGraphGenerationDpIds} usageDpIds={powerGraphUsageDpIds} exportDpIds={powerGraphExportDpIds} exportMode={powerGraphExportMode} timeScale={graphTimeScale} />) : (<div className="flex items-center justify-center h-[300px] text-muted-foreground"><p>Graph data points not configured.{isGlobalEditMode&&currentUserRole===UserRole.ADMIN&&" Click settings."}</p></div>)}
          </CardContent>
        </Card>
        
>>>>>>> 7251b947
        {gaugesOverviewSectionDefinition && (<RenderingComponent sections={[gaugesOverviewSectionDefinition]} {...commonRenderingProps} />)}
        {bottomReadingsSections.length > 0 && (<RenderingComponent sections={bottomReadingsSections} {...commonRenderingProps} />)}
        {!hasAnyDynamicCardContent && currentlyDisplayedDataPoints.length > 0 && (<div className="text-center py-16 text-muted-foreground min-h-[100px] flex flex-col items-center justify-center"> <InfoIconLucide className="w-12 h-12 mb-4 text-gray-400" /><h3 className="text-xl font-semibold mb-2">No items match filters.</h3> <p>Selected data points might not fit configured dynamic sections.</p> {(isGlobalEditMode && currentUserRole === UserRole.ADMIN) && <p className="mt-2">Try changing data point types/categories.</p>} </div>)}
        {!hasAnyDynamicCardContent && currentlyDisplayedDataPoints.length === 0 && (<RenderingComponent sections={[]} {...commonRenderingProps} />)}


      </div>

      {(isConfiguratorOpen && currentUserRole === UserRole.ADMIN) && (<DashboardItemConfigurator isOpen={isConfiguratorOpen} onClose={() => setIsConfiguratorOpen(false)} availableIndividualPoints={individualPointsForConfig} availableThreePhaseGroups={threePhaseGroupsForConfig} currentDisplayedIds={displayedDataPointIds} onAddMultipleDataPoints={handleAddMultipleDataPoints} onSaveNewDataPoint={async (data) => { toast.info("Custom DP creation NI"); return { success: false, error: "NI" }; }} />)}

      {isGraphConfiguratorOpen && (
<<<<<<< HEAD
        <PowerTimelineGraphConfigurator
          isOpen={isGraphConfiguratorOpen}
          onClose={() => setIsGraphConfiguratorOpen(false)}
          allPossibleDataPoints={allPossibleDataPoints}
          currentGenerationDpIds={powerGraphGenerationDpIds}
          currentUsageDpIds={powerGraphUsageDpIds}
          currentExportDpIds={powerGraphExportDpIds}
          initialExportMode={powerGraphExportMode}
          onSaveConfiguration={(config) => {
            setPowerGraphGenerationDpIds(config.generationDpIds);
            setPowerGraphUsageDpIds(config.usageDpIds);
            setPowerGraphExportDpIds(config.exportDpIds);
            setPowerGraphExportMode(config.exportMode);
            setIsGraphConfiguratorOpen(false);
            toast.success('Graph configuration updated.');
            logActivity(
              'ADMIN_GRAPH_CONFIG_CHANGE',
              {
                generationDpIds: config.generationDpIds,
                usageDpIds: config.usageDpIds,
                exportDpIds: config.exportDpIds,
                exportMode: config.exportMode
              },
              currentPath
            );
=======
        <PowerTimelineGraphConfigurator isOpen={isGraphConfiguratorOpen} onClose={()=>setIsGraphConfiguratorOpen(false)} allPossibleDataPoints={allPossibleDataPoints} currentGenerationDpIds={powerGraphGenerationDpIds} currentUsageDpIds={powerGraphUsageDpIds} currentExportDpIds={powerGraphExportDpIds} initialExportMode={powerGraphExportMode} onSaveConfiguration={(config) => {
            setPowerGraphGenerationDpIds(config.generationDpIds); setPowerGraphUsageDpIds(config.usageDpIds); setPowerGraphExportDpIds(config.exportDpIds); setPowerGraphExportMode(config.exportMode); setIsGraphConfiguratorOpen(false); toast.success('Graph configuration updated.');
            logActivity('ADMIN_GRAPH_CONFIG_CHANGE', { generationDpIds: config.generationDpIds, usageDpIds: config.usageDpIds, exportDpIds: config.exportDpIds, exportMode: config.exportMode }, currentPath);
>>>>>>> 7251b947
          }} />
      )}

      {/* ** Modal for WebSocket Configuration ** */}
      <Dialog open={isWsConfigModalOpen} onOpenChange={setIsWsConfigModalOpen}>
        <DialogContent className="sm:max-w-[500px]">
          <DialogHeaderComponentInternal>
            <DialogTitleComponentInternal>WebSocket Connection Settings</DialogTitleComponentInternal>
            <DialogDescription>
              Modify the backend WebSocket URL. The current URL is displayed below. Changes will be saved and applied immediately.
            </DialogDescription>
          </DialogHeaderComponentInternal>
          <div className="py-4">
            <label htmlFor="ws-url-input" className="text-sm font-medium leading-none peer-disabled:cursor-not-allowed peer-disabled:opacity-70 mb-2 block">
                WebSocket URL
            </label>
            <Input 
                id="ws-url-input" 
                value={tempWsUrl} 
                onChange={(e) => setTempWsUrl(e.target.value)} 
                placeholder="ws://example.com:2001"
            />
            <p className="text-xs text-muted-foreground mt-2">
                Example: `ws://192.168.1.100:2001`. The server must be accessible from your device at this address.
            </p>
          </div>
          <DialogFooter>
            <DialogClose asChild>
                <Button type="button" variant="secondary">Cancel</Button>
            </DialogClose>
            <Button type="submit" onClick={handleSaveWsUrl}>Save and Reconnect</Button>
          </DialogFooter>
        </DialogContent>
      </Dialog>


      <Dialog open={isSldModalOpen} onOpenChange={setIsSldModalOpen}>
<<<<<<< HEAD
        <DialogContent className="sm:max-w-[90vw] w-[95vw] h-[90vh] p-0 flex flex-col dark:bg-background bg-background border dark:border-slate-800">
          <DialogHeaderComponentInternal className="p-4 border-b dark:border-slate-700 flex flex-row justify-between items-center sticky top-0 bg-inherit z-10">
            <div className="flex items-center gap-2">
              <DialogTitleComponentInternal>Plant Layout{!sldSpecificEditMode && sldLayoutId && ` : ${(availableSldLayoutsForPage.find(l => l.id === sldLayoutId)?.name || sldLayoutId).replace(/_/g, ' ').replace(/\b\w/g, l => l.toUpperCase())}`}</DialogTitleComponentInternal>
              {sldSpecificEditMode && (<Dialog open={isModalSldLayoutConfigOpen} onOpenChange={setIsModalSldLayoutConfigOpen}><DialogTrigger asChild><Button variant="outline" size="sm" className="h-7 px-2 text-xs"><LayoutList className="h-3.5 w-3.5 mr-1.5" />Layout: {(availableSldLayoutsForPage.find(l => l.id === sldLayoutId)?.name || sldLayoutId).replace(/_/g, ' ').replace(/\b\w/g, l => l.toUpperCase())}</Button></DialogTrigger><DialogContent className="sm:max-w-[425px]"><DialogHeaderComponentInternal><DialogTitleComponentInternal>Select SLD Layout</DialogTitleComponentInternal></DialogHeaderComponentInternal><div className="py-4"><Select onValueChange={(v) => { setSldLayoutId(v); setIsModalSldLayoutConfigOpen(false); }} value={sldLayoutId}><SelectTrigger className="w-full mb-2"><SelectValue placeholder="Choose..." /></SelectTrigger><SelectContent>{availableSldLayoutsForPage.map((layout) => <SelectItem key={layout.id} value={layout.id}>{layout.name}</SelectItem>)}</SelectContent></Select><p className="text-sm text-muted-foreground mt-2">Select SLD. Changes client-side until saved in editor.</p></div></DialogContent></Dialog>)}
=======
          <DialogContent className="sm:max-w-[90vw] w-[95vw] h-[90vh] p-0 flex flex-col dark:bg-background bg-background border dark:border-slate-800">
            <DialogHeaderComponentInternal className="p-4 border-b dark:border-slate-700 flex flex-row justify-between items-center sticky top-0 bg-inherit z-10">
                <div className="flex items-center gap-2"><DialogTitleComponentInternal>Plant Layout{!sldSpecificEditMode&&sldLayoutId&&` : ${(availableSldLayoutsForPage.find(l => l.id === sldLayoutId)?.name || sldLayoutId).replace(/_/g,' ').replace(/\b\w/g,l=>l.toUpperCase())}`}</DialogTitleComponentInternal>
                    {sldSpecificEditMode && (<Dialog open={isModalSldLayoutConfigOpen} onOpenChange={setIsModalSldLayoutConfigOpen}><DialogTrigger asChild><Button variant="outline"size="sm"className="h-7 px-2 text-xs"><LayoutList className="h-3.5 w-3.5 mr-1.5"/>Layout: {(availableSldLayoutsForPage.find(l => l.id === sldLayoutId)?.name || sldLayoutId).replace(/_/g,' ').replace(/\b\w/g,l=>l.toUpperCase())}</Button></DialogTrigger><DialogContent className="sm:max-w-[425px]"><DialogHeaderComponentInternal><DialogTitleComponentInternal>Select SLD Layout</DialogTitleComponentInternal></DialogHeaderComponentInternal><div className="py-4"><Select onValueChange={(v)=>{setSldLayoutId(v);setIsModalSldLayoutConfigOpen(false);}}value={sldLayoutId}><SelectTrigger className="w-full mb-2"><SelectValue placeholder="Choose..."/></SelectTrigger><SelectContent>{availableSldLayoutsForPage.map((layout)=><SelectItem key={layout.id} value={layout.id}>{layout.name}</SelectItem>)}</SelectContent></Select><p className="text-sm text-muted-foreground mt-2">Select SLD. Changes client-side until saved in editor.</p></div></DialogContent></Dialog>)}
                </div>
                <DialogClose asChild><Button variant="ghost"size="icon"className="rounded-full"><X className="h-5 w-5"/><span className="sr-only">Close</span></Button></DialogClose>
            </DialogHeaderComponentInternal>
            <div className="flex-grow p-2 sm:p-4 overflow-hidden">
              <SLDWidget layoutId={sldLayoutId} isEditMode={sldSpecificEditMode} onLayoutIdChange={handleSldWidgetLayoutChange} />
>>>>>>> 7251b947
            </div>
            <DialogClose asChild><Button variant="ghost" size="icon" className="rounded-full"><X className="h-5 w-5" /><span className="sr-only">Close</span></Button></DialogClose>
          </DialogHeaderComponentInternal>
          <div className="flex-grow p-2 sm:p-4 overflow-hidden">
            <SLDWidget
              layoutId={sldLayoutId}
              isEditMode={sldSpecificEditMode}
              onLayoutIdChange={handleSldWidgetLayoutChange}
            />
          </div>
        </DialogContent>
      </Dialog>


    </div>
  );
};

export default UnifiedDashboardPage;<|MERGE_RESOLUTION|>--- conflicted
+++ resolved
@@ -7,7 +7,6 @@
 import { Orbit } from 'lucide-react';
 import { useTheme } from 'next-themes';
 import { toast } from 'sonner';
-<<<<<<< HEAD
 import {
   Settings, PlusCircle, Clock, Trash2, RotateCcw, Power, AlertTriangle, Check,
   ShieldAlert, InfoIcon as InfoIconLucide, Loader2, Maximize2, X, Pencil, LayoutList
@@ -15,16 +14,6 @@
 import { Button } from '@/components/ui/button';
 import { Card, CardContent, CardHeader, CardTitle, CardDescription } from "@/components/ui/card";
 import { ensureAppConfigIsSaved, initDB, updateDataPoint, queueControlAction, getControlQueue, clearControlQueue } from '@/lib/db';
-=======
-import { 
-    Settings, PlusCircle, Clock, Trash2, RotateCcw, Power, AlertTriangle, Check, 
-    ShieldAlert, InfoIcon as InfoIconLucide, Loader2, Maximize2, X, Pencil, LayoutList, WifiOff 
-} from 'lucide-react';
-import { Button } from '@/components/ui/button';
-import { Input } from '@/components/ui/input'; // ** Import Input **
-import { Card, CardContent, CardHeader, CardTitle } from "@/components/ui/card";
-import { ensureAppConfigIsSaved, initDB, queueControlAction, getControlQueue, clearControlQueue } from '@/lib/db'; 
->>>>>>> 7251b947
 import { Tooltip, TooltipContent, TooltipProvider, TooltipTrigger } from '@/components/ui/tooltip';
 import {
   AlertDialog,
@@ -51,21 +40,12 @@
   Select, SelectContent, SelectItem, SelectTrigger, SelectValue,
 } from "@/components/ui/select";
 import { dataPoints as allPossibleDataPointsConfig, DataPoint } from '@/config/dataPoints';
-<<<<<<< HEAD
-import { WS_URL, VERSION, PLANT_NAME, AVAILABLE_SLD_LAYOUT_IDS, LOCAL_STORAGE_KEY_PREFIX } from '@/config/constants';
-import { containerVariants, itemVariants } from '@/config/animationVariants';
-import { playSuccessSound, playErrorSound, playWarningSound, playInfoSound, playNotificationSound } from '@/lib/utils';
-import { NodeData, ThreePhaseGroupInfo } from '@/app/DashboardData/dashboardInterfaces';
-import { groupDataPoints } from '@/app/DashboardData/groupDataPoints';
-import DashboardItemConfigurator, { ConfiguratorThreePhaseGroup } from '@/components/DashboardItemConfigurator';
-=======
 import { WS_URL as FALLBACK_WS_URL, VERSION, PLANT_NAME, AVAILABLE_SLD_LAYOUT_IDS, LOCAL_STORAGE_KEY_PREFIX } from '@/config/constants';
 import { containerVariants, itemVariants } from '@/config/animationVariants';
 import { playSuccessSound, playErrorSound, playWarningSound, playInfoSound, playNotificationSound } from '@/lib/utils';
 import { NodeData, ThreePhaseGroupInfo } from '@/app/DashboardData/dashboardInterfaces'; 
 import { groupDataPoints } from '@/app/DashboardData/groupDataPoints';
 import DashboardItemConfigurator, { ConfiguratorThreePhaseGroup } from '@/components/DashboardItemConfigurator'; 
->>>>>>> 7251b947
 import PlcConnectionStatus from '@/app/DashboardData/PlcConnectionStatus';
 import WebSocketStatus from '@/app/DashboardData/WebSocketStatus';
 import SoundToggle from '@/app/DashboardData/SoundToggle';
@@ -75,23 +55,6 @@
 import SLDWidget from "@/app/circuit/sld/SLDWidget";
 import { SLDLayout } from '@/types/sld';
 import { useDynamicDefaultDataPointIds } from '@/app/utils/defaultDataPoints';
-<<<<<<< HEAD
-import PowerTimelineGraph, { TimeScale } from './PowerTimelineGraph';
-import PowerTimelineGraphConfigurator from './PowerTimelineGraphConfigurator';
-import { useAppStore, useCurrentUser } from '@/stores/appStore'; // useIsEditMode removed as we use isGlobalEditMode from appStore
-import { logActivity } from '@/lib/activityLog';
-
-// --- IMPORT WEATHER CARD ---
-import WeatherCard, { WeatherCardConfig, loadWeatherCardConfigFromStorage } from './WeatherCard'; // Assuming WeatherCard.tsx is in the same directory
-
-
-interface DashboardHeaderControlProps {
-  plcStatus: "online" | "offline" | "disconnected"; isConnected: boolean; connectWebSocket: () => void;
-  currentTime: string; delay: number;
-  version: string; onOpenConfigurator: () => void;
-  isEditMode: boolean; // This is the global edit mode passed from parent
-  toggleEditMode: () => void; // Function to toggle global edit mode
-=======
 import PowerTimelineGraph, { TimeScale } from './PowerTimelineGraph'; 
 import PowerTimelineGraphConfigurator from './PowerTimelineGraphConfigurator';
 import { useAppStore, useCurrentUser } from '@/stores/appStore';
@@ -109,7 +72,6 @@
   onOpenConfigurator: () => void;
   isEditMode: boolean;
   toggleEditMode: () => void;
->>>>>>> 7251b947
   currentUserRole?: UserRole;
   onRemoveAll: () => void;
   onResetToDefault: () => void;
@@ -362,11 +324,6 @@
 const OTHER_READINGS_CATEGORY_BREAKOUT_THRESHOLD = 4;
 
 const UnifiedDashboardPage: React.FC = () => {
-<<<<<<< HEAD
-  // --- Start of React Hooks Declarations ---
-
-=======
->>>>>>> 7251b947
   const router = useRouter();
   const currentPath = usePathname();
   const { resolvedTheme } = useTheme();
@@ -396,13 +353,9 @@
   const [isModalSldLayoutConfigOpen, setIsModalSldLayoutConfigOpen] = useState(false);
   const [isSldConfigOpen, setIsSldConfigOpen] = useState(false);
   const [availableSldLayoutsForPage, setAvailableSldLayoutsForPage] = useState<{ id: string; name: string }[]>([]);
-<<<<<<< HEAD
-  const [sldLayoutId, setSldLayoutId] = useState<string>(AVAILABLE_SLD_LAYOUT_IDS[0] || 'main_plant');
-=======
   const [sldLayoutId, setSldLayoutId] = useState<string>(() => {
     return AVAILABLE_SLD_LAYOUT_IDS[0] || 'main_plant';
   });
->>>>>>> 7251b947
   const [displayedDataPointIds, setDisplayedDataPointIds] = useState<string[]>([]);
   const [graphTimeScale, setGraphTimeScale] = useState<TimeScale>('1m');
   const [isGraphConfiguratorOpen, setIsGraphConfiguratorOpen] = useState(false);
@@ -411,12 +364,6 @@
   const [powerGraphExportDpIds, setPowerGraphExportDpIds] = useState<string[]>([]);
   const [powerGraphExportMode, setPowerGraphExportMode] = useState<'auto' | 'manual'>('auto');
   const [useDemoDataForGraph, setUseDemoDataForGraph] = useState<boolean>(false);
-<<<<<<< HEAD
-
-  // --- State for WeatherCard ---
-  const [weatherCardConfig, setWeatherCardConfig] = useState<WeatherCardConfig | null>(null);
-=======
->>>>>>> 7251b947
 
   const ws = useRef<WebSocket | null>(null);
   const reconnectInterval = useRef<NodeJS.Timeout | null>(null);
@@ -445,13 +392,7 @@
   const { threePhaseGroupsForConfig, individualPointsForConfig } = useMemo(() => {
     const g: Record<string, ConfiguratorThreePhaseGroup> = {}, i: DataPoint[] = []; const cS = new Set(displayedDataPointIds); allPossibleDataPoints.forEach(dp => { if (dp.threePhaseGroup && dp.phase && ['a', 'b', 'c', 'x', 'total'].includes(dp.phase)) { if (!g[dp.threePhaseGroup]) { let rN = dp.name.replace(/ (L[123]|Phase [ABCX]\b|Total\b)/ig, '').trim().replace(/ \([ABCX]\)$/i, '').trim(); g[dp.threePhaseGroup] = { name: dp.threePhaseGroup, representativeName: rN || dp.threePhaseGroup, ids: [], category: dp.category || 'miscellaneous' }; } g[dp.threePhaseGroup].ids.push(dp.id); } else if (!dp.threePhaseGroup) { i.push(dp); } }); const aGA = Array.from(new Set(Object.values(g).flatMap(grp => grp.ids))); const tIP = i.filter(ind => !aGA.includes(ind.id)); const cDA = Array.from(cS); return { threePhaseGroupsForConfig: Object.values(g).filter(grp => grp.ids.some(id => !cDA.includes(id))).sort((a, b) => a.representativeName.localeCompare(b.representativeName)), individualPointsForConfig: tIP.filter(dp => !cDA.includes(dp.id)).sort((a, b) => a.name.localeCompare(b.name)) };
   }, [allPossibleDataPoints, displayedDataPointIds]);
-<<<<<<< HEAD
-
-
-  const getHardcodedDefaultDataPointIds = useCallback(() => { /* ... unchanged ... */
-=======
   const getHardcodedDefaultDataPointIds = useCallback(() => {
->>>>>>> 7251b947
     const cIds = [
       'grid-total-active-power-side-to-side', 'inverter-output-total-power', 'load-total-power',
       'battery-capacity', 'battery-output-power', 'input-power-pv1',
@@ -471,17 +412,11 @@
     await clearControlQueue(); if (allOk) toast.success("Queue OK", { description: "All sent." }); else toast.warning("Queue Incomplete");
   }, []);
 
-<<<<<<< HEAD
-  const connectWebSocket = useCallback(async () => { /* ... unchanged ... */
-    if (!authCheckComplete) return;
-    const f1 = 'opcuaRedirected', f2 = 'reloadingDueToDelay', f3 = 'redirectingDueToExtremeDelay';
-=======
   const connectWebSocket = useCallback(async (urlOverride?: string) => {
     // This function will now use the provided URL or the state URL
     const targetUrl = urlOverride || webSocketUrl;
 
     if (!authCheckComplete || !targetUrl) return; // Don't connect without a URL
->>>>>>> 7251b947
     if (ws.current && (ws.current.readyState === WebSocket.OPEN || ws.current.readyState === WebSocket.CONNECTING)) return;
 
     setIsConnected(false);
@@ -495,13 +430,6 @@
       if (typeof window === 'undefined' || !targetUrl) return;
 
       try {
-<<<<<<< HEAD
-        const response = await fetch('/api/opcua');
-        if (!response.ok) console.warn(`/api/opcua endpoint returned an error: ${response.status}. Proceeding with WebSocket connection attempt anyway.`);
-      } catch (error) { console.error("Error fetching /api/opcua:", error, "Proceeding with WebSocket connection attempt anyway."); }
-
-      ws.current = new WebSocket(WS_URL);
-=======
         ws.current = new WebSocket(targetUrl);
       } catch (e: any) {
         console.error("WebSocket instantiation error:", e.message);
@@ -513,7 +441,6 @@
         return;
       }
       
->>>>>>> 7251b947
       ws.current.onopen = () => {
         setIsConnected(true); setLastUpdateTime(Date.now()); reconnectAttempts.current = 0;
         if (reconnectInterval.current) clearTimeout(reconnectInterval.current);
@@ -544,15 +471,9 @@
         }
       };
     }, delayMs);
-<<<<<<< HEAD
-  }, [authCheckComplete, processControlActionQueue, WS_URL, maxReconnectAttempts]);
-
-  const sendDataToWebSocket = useCallback(async (nodeId: string, value: boolean | number | string) => { /* ... unchanged ... */
-=======
   }, [authCheckComplete, processControlActionQueue, webSocketUrl, maxReconnectAttempts]);
   
   const sendDataToWebSocket = useCallback(async (nodeId: string, value: boolean | number | string) => {
->>>>>>> 7251b947
     if (currentUserRole === UserRole.VIEWER) { toast.warning("Restricted Action", { description: "Viewers cannot send commands." }); playWarningSound(); return; }
     const pointConfig = allPossibleDataPoints.find(p => p.nodeId === nodeId);
     let processedValue: any = value; let queueValue: any = undefined;
@@ -568,23 +489,6 @@
       toast.warning('System Offline', { description: `Command for ${pointConfig?.name || nodeId} queued.` }); playWarningSound(); if (queueValue !== undefined) await queueControlAction(nodeId, queueValue); else toast.error('Queue Error', { description: `Cannot queue command for ${nodeId} due to undefined queue value.` });
       if (!isConnected && authCheckComplete && webSocketUrl) connectWebSocket();
     }
-<<<<<<< HEAD
-  }, [currentUserRole, allPossibleDataPoints, isConnected, authCheckComplete, connectWebSocket, currentPath]);
-
-  const checkPlcConnection = useCallback(async () => { /* ... unchanged ... */
-    if (!authCheckComplete) return; try { const r = await fetch('/api/opcua/status'); if (!r.ok) throw new Error(`API Err:${r.status}`); const d = await r.json(); const nS = d.connectionStatus; if (nS && ['online', 'offline', 'disconnected'].includes(nS)) setPlcStatus(nS); else { if (plcStatus !== 'disconnected') setPlcStatus('disconnected'); } } catch (e) { if (plcStatus !== 'disconnected') setPlcStatus('disconnected'); }
-  }, [plcStatus, authCheckComplete]);
-
-  const handleResetToDefault = useCallback(() => { /* ... unchanged ... */
-    if (currentUserRole !== UserRole.ADMIN) return; const smartDefaults = getSmartDefaults(); const defaultIds = smartDefaults.length > 0 ? smartDefaults : getHardcodedDefaultDataPointIds(); setDisplayedDataPointIds(defaultIds); toast.info("Layout reset to default."); logActivity('ADMIN_DASHBOARD_RESET_LAYOUT', { resetToIds: defaultIds }, currentPath);
-  }, [getSmartDefaults, getHardcodedDefaultDataPointIds, currentUserRole, currentPath]);
-
-  const handleRemoveAllItems = useCallback(() => { /* ... unchanged ... */
-    if (currentUserRole !== UserRole.ADMIN) return; const oldIds = displayedDataPointIds; setDisplayedDataPointIds([]); toast.info("All cards removed."); logActivity('ADMIN_DASHBOARD_REMOVE_ALL_CARDS', { removedAll: true, previousIds: oldIds }, currentPath);
-  }, [currentUserRole, displayedDataPointIds, currentPath]);
-
-  const handleAddMultipleDataPoints = useCallback((selectedIds: string[]) => { /* ... unchanged ... */
-=======
   }, [currentUserRole, allPossibleDataPoints, isConnected, authCheckComplete, connectWebSocket, currentPath, webSocketUrl, playInfoSound, playErrorSound, playWarningSound, queueControlAction]);
   const checkPlcConnection = useCallback(async () => {
     if (!authCheckComplete) return; try { const r = await fetch('/api/opcua/status'); if (!r.ok) throw new Error(`API Err:${r.status}`); const d = await r.json(); const nS = d.connectionStatus; if (nS && ['online', 'offline', 'disconnected'].includes(nS)) setPlcStatus(nS); else { if (plcStatus !== 'disconnected') setPlcStatus('disconnected'); } } catch (e) { if (plcStatus !== 'disconnected') setPlcStatus('disconnected'); }
@@ -596,52 +500,23 @@
     if (currentUserRole !== UserRole.ADMIN) return; const oldIds = displayedDataPointIds; setDisplayedDataPointIds([]); toast.info("All cards removed."); logActivity('ADMIN_DASHBOARD_REMOVE_ALL_CARDS', { removedAll: true, previousIds: oldIds }, currentPath);
   }, [currentUserRole, displayedDataPointIds, currentPath]);
   const handleAddMultipleDataPoints = useCallback((selectedIds: string[]) => {
->>>>>>> 7251b947
     if (currentUserRole !== UserRole.ADMIN) return; const currentDisplayedSet = new Set(displayedDataPointIds); const newIdsToAdd = selectedIds.filter(id => !currentDisplayedSet.has(id));
     if (newIdsToAdd.length === 0 && selectedIds.length > 0) { toast.warning("Items already shown or none selected to add."); setIsConfiguratorOpen(false); return; }
     if (newIdsToAdd.length > 0) { const newFullList = Array.from(new Set([...displayedDataPointIds, ...newIdsToAdd])); setDisplayedDataPointIds(newFullList); toast.success(`${newIdsToAdd.length} new DP${newIdsToAdd.length > 1 ? 's' : ''} added.`); logActivity('ADMIN_DASHBOARD_ADD_CARDS', { addedIds: newIdsToAdd, addedCount: newIdsToAdd.length, currentDashboardIds: newFullList }, currentPath); }
     setIsConfiguratorOpen(false);
   }, [displayedDataPointIds, currentUserRole, currentPath]);
-<<<<<<< HEAD
-
-  const handleRemoveItem = useCallback((dpIdToRemove: string) => { /* ... unchanged ... */
-=======
   const handleRemoveItem = useCallback((dpIdToRemove: string) => {
->>>>>>> 7251b947
     if (currentUserRole !== UserRole.ADMIN) return; const pointToRemove = allPossibleDataPoints.find(dp => dp.id === dpIdToRemove); let newDisplayedIds: string[];
     if (pointToRemove?.threePhaseGroup) { const removedItemsList = allPossibleDataPoints.filter(dp => dp.threePhaseGroup === pointToRemove.threePhaseGroup).map(dp => dp.id); newDisplayedIds = displayedDataPointIds.filter(id => !removedItemsList.includes(id)); setDisplayedDataPointIds(newDisplayedIds); toast.info(`${pointToRemove.threePhaseGroup} group removed.`); logActivity('ADMIN_DASHBOARD_REMOVE_CARD', { removedGroupId: pointToRemove.threePhaseGroup, removedItemIds: removedItemsList, isGroup: true, currentDashboardIds: newDisplayedIds }, currentPath); }
     else { newDisplayedIds = displayedDataPointIds.filter(id => id !== dpIdToRemove); setDisplayedDataPointIds(newDisplayedIds); toast.info("Data point removed."); logActivity('ADMIN_DASHBOARD_REMOVE_CARD', { removedId: dpIdToRemove, isGroup: false, currentDashboardIds: newDisplayedIds }, currentPath); }
   }, [allPossibleDataPoints, currentUserRole, displayedDataPointIds, currentPath]);
-<<<<<<< HEAD
-
-  const handleSldLayoutSelect = useCallback((newLayoutId: string) => { /* ... unchanged ... */
-=======
   const handleSldLayoutSelect = useCallback((newLayoutId: string) => {
->>>>>>> 7251b947
     const oldLayout = sldLayoutId; setSldLayoutId(newLayoutId);
     if (isSldConfigOpen) setIsSldConfigOpen(false); if (isModalSldLayoutConfigOpen) setIsModalSldLayoutConfigOpen(false);
     logActivity('ADMIN_SLD_LAYOUT_CHANGE', { oldLayoutId: oldLayout, newLayoutId: newLayoutId }, currentPath);
   }, [sldLayoutId, currentPath, isSldConfigOpen, isModalSldLayoutConfigOpen]);
-<<<<<<< HEAD
-
-  // --- Callback for WeatherCard ---
-  const handleWeatherConfigChange = useCallback((newConfig: WeatherCardConfig) => {
-    setWeatherCardConfig(newConfig);
-    if (typeof window !== 'undefined') {
-      localStorage.setItem(WEATHER_CARD_CONFIG_LS_KEY, JSON.stringify(newConfig));
-    }
-    logActivity('WEATHER_CARD_CONFIG_CHANGE', { newConfig }, currentPath);
-  }, [currentPath]);
-
-  useEffect(() => { initDB().catch(console.error); ensureAppConfigIsSaved(); }, []);
-  useEffect(() => { const storeHasHydrated = useAppStore.persist.hasHydrated(); if (!storeHasHydrated) return; if (!currentUser?.email || currentUser.email === 'guest@example.com') { toast.error("Auth Required", { description: "Please log in." }); router.replace('/login'); } else { setAuthCheckComplete(true); } }, [currentUser, router, currentPath]);
-  // ... (fetchAndUpdatePageLayouts, and useEffects for SLD layout, user dashboard layout, current time, lag, PLC connection, WebSocket) ...
-
-  const fetchAndUpdatePageLayouts = useCallback(() => { /* ... unchanged ... */
-=======
   
   const fetchAndUpdatePageLayouts = useCallback(() => {
->>>>>>> 7251b947
     if (typeof window !== 'undefined') {
       const layoutsFromStorage: { id: string; name: string }[] = [];
       for (let i = 0; i < localStorage.length; i++) {
@@ -656,14 +531,7 @@
               if (parsedLayout.meta?.name) {
                 layoutName = parsedLayout.meta.name;
               }
-<<<<<<< HEAD
-            }
-          } catch (e) {
-            console.warn(`ControlDash: Could not parse layout ${layoutIdKey} from localStorage for meta.name`, e);
-          }
-=======
           } catch (e) { console.warn(`ControlDash: Could not parse layout ${layoutIdKey} from localStorage for meta.name`, e); }
->>>>>>> 7251b947
           layoutsFromStorage.push({ id: layoutIdKey, name: layoutName });
         }
       }
@@ -678,21 +546,6 @@
       setAvailableSldLayoutsForPage(combinedLayouts);
     }
   }, []);
-<<<<<<< HEAD
-
-  useEffect(() => { /* ... SLD Layout list population, unchanged ... */
-    fetchAndUpdatePageLayouts();
-    const handleStorageChange = (event: StorageEvent) => {
-      if (event.key && event.key.startsWith(LOCAL_STORAGE_KEY_PREFIX)) {
-        fetchAndUpdatePageLayouts();
-      } else if (event.key === null) {
-        fetchAndUpdatePageLayouts();
-      }
-    };
-    window.addEventListener('storage', handleStorageChange);
-    return () => {
-      window.removeEventListener('storage', handleStorageChange);
-=======
 
   const handleSaveWsUrl = useCallback(() => {
     setWebSocketUrl(tempWsUrl);
@@ -751,35 +604,15 @@
             setWebSocketUrl(FALLBACK_WS_URL);
             toast.error("Network Discovery Failed", { description: "Using fallback connection URL. May not work remotely.", duration: 8000});
         }
->>>>>>> 7251b947
     };
     
     fetchInitialUrl();
   }, [authCheckComplete]);
 
-<<<<<<< HEAD
-  useEffect(() => { /* ... Setting SLD layout from storage, unchanged ... */
-    if (availableSldLayoutsForPage.length > 0 && authCheckComplete) {
-      const currentStoredId = localStorage.getItem(DEFAULT_SLD_LAYOUT_ID_KEY);
-      if (currentStoredId && availableSldLayoutsForPage.some(l => l.id === currentStoredId)) {
-        if (sldLayoutId !== currentStoredId) setSldLayoutId(currentStoredId);
-      } else if (availableSldLayoutsForPage.some(l => l.id === (AVAILABLE_SLD_LAYOUT_IDS[0] || 'main_plant'))) {
-        const defaultId = AVAILABLE_SLD_LAYOUT_IDS[0] || 'main_plant';
-        if (sldLayoutId !== defaultId) setSldLayoutId(defaultId);
-        localStorage.setItem(DEFAULT_SLD_LAYOUT_ID_KEY, defaultId);
-      } else {
-        const firstAvailableId = availableSldLayoutsForPage[0].id;
-        if (sldLayoutId !== firstAvailableId) setSldLayoutId(firstAvailableId);
-        localStorage.setItem(DEFAULT_SLD_LAYOUT_ID_KEY, firstAvailableId);
-      }
-    }
-  }, [availableSldLayoutsForPage, authCheckComplete]); // Removed sldLayoutId from dependencies to prevent infinite loop
-=======
 
   useEffect(() => { fetchAndUpdatePageLayouts(); const handleStorageChange = (event: StorageEvent) => { if (event.key && event.key.startsWith(LOCAL_STORAGE_KEY_PREFIX)) { fetchAndUpdatePageLayouts(); } else if (event.key === null) { fetchAndUpdatePageLayouts(); } }; window.addEventListener('storage', handleStorageChange); return () => { window.removeEventListener('storage', handleStorageChange); }; }, [fetchAndUpdatePageLayouts]);
   useEffect(() => { if (availableSldLayoutsForPage.length > 0 && authCheckComplete) { const currentStoredId = localStorage.getItem(DEFAULT_SLD_LAYOUT_ID_KEY); if (currentStoredId && availableSldLayoutsForPage.some(l => l.id === currentStoredId)) { if (sldLayoutId !== currentStoredId) setSldLayoutId(currentStoredId); } else if (availableSldLayoutsForPage.some(l => l.id === (AVAILABLE_SLD_LAYOUT_IDS[0] || 'main_plant'))) { const defaultId = AVAILABLE_SLD_LAYOUT_IDS[0] || 'main_plant'; if (sldLayoutId !== defaultId) setSldLayoutId(defaultId); localStorage.setItem(DEFAULT_SLD_LAYOUT_ID_KEY, defaultId); } else { const firstAvailableId = availableSldLayoutsForPage[0].id; if (sldLayoutId !== firstAvailableId) setSldLayoutId(firstAvailableId); localStorage.setItem(DEFAULT_SLD_LAYOUT_ID_KEY, firstAvailableId); } } }, [availableSldLayoutsForPage, authCheckComplete, sldLayoutId]); // sldLayoutId is kept here, it's ok
 
->>>>>>> 7251b947
 
   useEffect(() => { if (typeof window !== 'undefined' && authCheckComplete) localStorage.setItem(DEFAULT_SLD_LAYOUT_ID_KEY, sldLayoutId); }, [sldLayoutId, authCheckComplete]);
   useEffect(() => { if (typeof window !== 'undefined' && allPossibleDataPoints.length > 0 && authCheckComplete) { const s = localStorage.getItem(USER_DASHBOARD_CONFIG_KEY); if (s) { try { const p = JSON.parse(s) as string[]; const v = p.filter(id => allPossibleDataPoints.some(dp => dp.id === id)); if (v.length > 0) { setDisplayedDataPointIds(v); return; } else if (p.length > 0) localStorage.removeItem(USER_DASHBOARD_CONFIG_KEY); } catch (e) { console.error("Parse err", e); localStorage.removeItem(USER_DASHBOARD_CONFIG_KEY); } } const sm = getSmartDefaults(); setDisplayedDataPointIds(sm.length > 0 ? sm : getHardcodedDefaultDataPointIds()); } }, [allPossibleDataPoints, getSmartDefaults, getHardcodedDefaultDataPointIds, authCheckComplete]);
@@ -787,30 +620,6 @@
   useEffect(() => { const uc = () => setCurrentTime(new Date().toLocaleString('en-GB', { hour: '2-digit', minute: '2-digit', second: '2-digit', hour12: false, day: '2-digit', month: 'short', year: 'numeric' })); uc(); const i = setInterval(uc, 1000); return () => clearInterval(i); }, []);
   useEffect(() => { if (!authCheckComplete) return; const lagI = setInterval(() => { const cD = Date.now() - lastUpdateTime; setDelay(cD); const fS = typeof window !== 'undefined' && ['reloadingDueToDelay', 'redirectingDueToExtremeDelay', 'opcuaRedirected'].some(f => sessionStorage.getItem(f)); if (fS) return; if (isConnected && cD > 60000) { console.error(`CRIT WS lag(${(Number(cD) / 1000).toFixed(1)}s).Closing WS.`); toast.error('Critical Lag', { id: 'ws-lag', description: 'Re-establishing...', duration: 10000 }); if (ws.current) ws.current.close(1011, "Crit Lag"); return; } else if (isConnected && cD > 30000) { console.warn(`High WS lag(${(Number(cD) / 1000).toFixed(1)}s).`); toast.warning('Stale Warn', { id: 'ws-stale', description: `Last upd >${(Number(cD) / 1000).toFixed(0)}s ago.`, duration: 8000 }); } }, 15000); return () => clearInterval(lagI); }, [lastUpdateTime, isConnected, authCheckComplete]);
   useEffect(() => { if (!authCheckComplete) return () => { }; checkPlcConnection(); const plcI = setInterval(checkPlcConnection, 15000); return () => clearInterval(plcI); }, [checkPlcConnection, authCheckComplete]);
-<<<<<<< HEAD
-  useEffect(() => { if (!authCheckComplete) return () => { }; if (typeof window === 'undefined') return;['opcuaRedirected', 'reloadingDueToDelay', 'redirectingDueToExtremeDelay'].forEach(f => sessionStorage.removeItem(f)); reconnectAttempts.current = 0; connectWebSocket(); return () => { if (reconnectInterval.current) clearTimeout(reconnectInterval.current); if (ws.current && ws.current.readyState !== WebSocket.CLOSED) { ws.current.onopen = null; ws.current.onmessage = null; ws.current.onerror = null; ws.current.onclose = null; ws.current.close(1000, 'Unmounted'); ws.current = null; } }; }, [connectWebSocket, authCheckComplete]);
-  useEffect(() => { if (typeof window !== 'undefined' && authCheckComplete) { setPowerGraphGenerationDpIds(JSON.parse(localStorage.getItem(GRAPH_GEN_KEY) || '["inverter-output-total-power"]')); setPowerGraphUsageDpIds(JSON.parse(localStorage.getItem(GRAPH_USAGE_KEY) || '["grid-total-active-power-side-to-side"]')); setPowerGraphExportDpIds(JSON.parse(localStorage.getItem(GRAPH_EXPORT_KEY) || '[]')); setPowerGraphExportMode((localStorage.getItem(GRAPH_EXPORT_MODE_KEY) as ('auto' | 'manual')) || 'auto'); setUseDemoDataForGraph(localStorage.getItem(GRAPH_DEMO_MODE_KEY) === 'true'); setGraphTimeScale((localStorage.getItem(GRAPH_TIMESCALESETTING_KEY) as TimeScale) || '1m'); } }, [authCheckComplete]);
-  useEffect(() => { if (typeof window !== 'undefined' && authCheckComplete) { localStorage.setItem(GRAPH_GEN_KEY, JSON.stringify(powerGraphGenerationDpIds)); localStorage.setItem(GRAPH_USAGE_KEY, JSON.stringify(powerGraphUsageDpIds)); localStorage.setItem(GRAPH_EXPORT_KEY, JSON.stringify(powerGraphExportDpIds)); localStorage.setItem(GRAPH_EXPORT_MODE_KEY, powerGraphExportMode); localStorage.setItem(GRAPH_DEMO_MODE_KEY, String(useDemoDataForGraph)); localStorage.setItem(GRAPH_TIMESCALESETTING_KEY, graphTimeScale); } }, [powerGraphGenerationDpIds, powerGraphUsageDpIds, powerGraphExportDpIds, powerGraphExportMode, useDemoDataForGraph, graphTimeScale, authCheckComplete]);
-
-
-  // --- useEffect for WeatherCard config loading ---
-  useEffect(() => {
-    if (typeof window !== 'undefined' && authCheckComplete) {
-      const loadedConfig = loadWeatherCardConfigFromStorage(); // Uses the key defined in WeatherCard.tsx
-      setWeatherCardConfig(loadedConfig);
-    }
-  }, [authCheckComplete]);
-
-
-  const handleSldWidgetLayoutChange = useCallback((newLayoutId: string) => { /* ... unchanged ... */
-    setSldLayoutId(newLayoutId);
-    logActivity('SLD_LAYOUT_CHANGE', { newLayoutId }, currentPath);
-  }, [setSldLayoutId, currentPath]);
-
-  const storeHasHydrated = useAppStore.persist.hasHydrated();
-  if (!storeHasHydrated || !authCheckComplete || weatherCardConfig === null) { // Added weatherCardConfig check for loading
-    return (<div className="flex flex-col items-center justify-center min-h-screen bg-background text-foreground"><Loader2 className="h-12 w-12 animate-spin text-primary" /><p className="mt-4 text-lg">Loading Control Panel...</p></div>);
-=======
 
   // This effect now depends on `webSocketUrl` to trigger a connection when the URL is ready.
   useEffect(() => { 
@@ -837,10 +646,24 @@
   useEffect(() => { if (typeof window !== 'undefined' && authCheckComplete) { localStorage.setItem(GRAPH_GEN_KEY, JSON.stringify(powerGraphGenerationDpIds)); localStorage.setItem(GRAPH_USAGE_KEY, JSON.stringify(powerGraphUsageDpIds)); localStorage.setItem(GRAPH_EXPORT_KEY, JSON.stringify(powerGraphExportDpIds)); localStorage.setItem(GRAPH_EXPORT_MODE_KEY, powerGraphExportMode); localStorage.setItem(GRAPH_DEMO_MODE_KEY, String(useDemoDataForGraph)); localStorage.setItem(GRAPH_TIMESCALESETTING_KEY, graphTimeScale); } }, [powerGraphGenerationDpIds, powerGraphUsageDpIds, powerGraphExportDpIds, powerGraphExportMode, useDemoDataForGraph, graphTimeScale, authCheckComplete]);
   const handleSldWidgetLayoutChange = useCallback((newLayoutId: string) => { setSldLayoutId(newLayoutId); }, [setSldLayoutId]);
 
+
+  // --- useEffect for WeatherCard config loading ---
+  useEffect(() => {
+    if (typeof window !== 'undefined' && authCheckComplete) {
+      const loadedConfig = loadWeatherCardConfigFromStorage(); // Uses the key defined in WeatherCard.tsx
+      setWeatherCardConfig(loadedConfig);
+    }
+  }, [authCheckComplete]);
+
+
+  const handleSldWidgetLayoutChange = useCallback((newLayoutId: string) => { /* ... unchanged ... */
+    setSldLayoutId(newLayoutId);
+    logActivity('SLD_LAYOUT_CHANGE', { newLayoutId }, currentPath);
+  }, [setSldLayoutId, currentPath]);
+
   const storeHasHydrated = useAppStore.persist.hasHydrated();
-  if (!storeHasHydrated || !authCheckComplete) {
-    return(<div className="flex flex-col items-center justify-center min-h-screen bg-background text-foreground"><Loader2 className="h-12 w-12 animate-spin text-primary"/><p className="mt-4 text-lg">Loading Control Panel...</p></div>);
->>>>>>> 7251b947
+  if (!storeHasHydrated || !authCheckComplete || weatherCardConfig === null) { // Added weatherCardConfig check for loading
+    return (<div className="flex flex-col items-center justify-center min-h-screen bg-background text-foreground"><Loader2 className="h-12 w-12 animate-spin text-primary" /><p className="mt-4 text-lg">Loading Control Panel...</p></div>);
   }
 
   const sldSpecificEditMode = isGlobalEditMode && currentUserRole === UserRole.ADMIN;
@@ -871,16 +694,11 @@
           isEditMode={isGlobalEditMode} // Pass the global edit mode state
           toggleEditMode={toggleEditModeAction} // Pass the function to toggle global edit mode
           currentUserRole={currentUserRole}
-<<<<<<< HEAD
-          onOpenConfigurator={() => { if (currentUserRole === UserRole.ADMIN) setIsConfiguratorOpen(true); else toast.warning("Access Denied", { description: "Only administrators can add cards." }); }}
-          onRemoveAll={handleRemoveAllItems} onResetToDefault={handleResetToDefault} />
-=======
           onOpenConfigurator={() => { /* ... */ }}
           onRemoveAll={handleRemoveAllItems}
           onResetToDefault={handleResetToDefault}
           wsAddress={webSocketUrl} // <<<<<<<<< 4. PASS the webSocketUrl state HERE
         />
->>>>>>> 7251b947
 
         {topSections.length > 0 && (<RenderingComponent sections={topSections} {...commonRenderingProps} />)}
 
@@ -909,12 +727,9 @@
                   onLayoutIdChange={handleSldWidgetLayoutChange}
                 />
               </div>
-<<<<<<< HEAD
-=======
                 <div style={{height: sldInternalMaxHeight}} className="overflow-hidden rounded-md border flex-grow bg-muted/20 dark:bg-muted/10">
                   <SLDWidget layoutId={sldLayoutId} isEditMode={sldSpecificEditMode} onLayoutIdChange={handleSldWidgetLayoutChange} />
                 </div>
->>>>>>> 7251b947
             </CardContent>
           </Card>
           <Card className={cn("shadow-lg", sldSectionMinHeight)}>
@@ -924,7 +739,6 @@
             </CardContent>
           </Card>
         </div>
-<<<<<<< HEAD
         <div className="flex flex-col lg:flex-row gap-2 xl:gap-4 my-4 md:my-6">
           {/* Weather Card */}
           {weatherCardConfig && (
@@ -1002,8 +816,6 @@
           </Card>
         </div>
 
-=======
-
         <Card className="shadow-xl my-4 md:my-6 border-2 border-primary/20 dark:border-primary/30">
           <CardHeader className="pb-3 pt-4 px-4">
             <div className="flex flex-col sm:flex-row justify-between items-start sm:items-center gap-2">
@@ -1021,7 +833,6 @@
           </CardContent>
         </Card>
         
->>>>>>> 7251b947
         {gaugesOverviewSectionDefinition && (<RenderingComponent sections={[gaugesOverviewSectionDefinition]} {...commonRenderingProps} />)}
         {bottomReadingsSections.length > 0 && (<RenderingComponent sections={bottomReadingsSections} {...commonRenderingProps} />)}
         {!hasAnyDynamicCardContent && currentlyDisplayedDataPoints.length > 0 && (<div className="text-center py-16 text-muted-foreground min-h-[100px] flex flex-col items-center justify-center"> <InfoIconLucide className="w-12 h-12 mb-4 text-gray-400" /><h3 className="text-xl font-semibold mb-2">No items match filters.</h3> <p>Selected data points might not fit configured dynamic sections.</p> {(isGlobalEditMode && currentUserRole === UserRole.ADMIN) && <p className="mt-2">Try changing data point types/categories.</p>} </div>)}
@@ -1033,37 +844,9 @@
       {(isConfiguratorOpen && currentUserRole === UserRole.ADMIN) && (<DashboardItemConfigurator isOpen={isConfiguratorOpen} onClose={() => setIsConfiguratorOpen(false)} availableIndividualPoints={individualPointsForConfig} availableThreePhaseGroups={threePhaseGroupsForConfig} currentDisplayedIds={displayedDataPointIds} onAddMultipleDataPoints={handleAddMultipleDataPoints} onSaveNewDataPoint={async (data) => { toast.info("Custom DP creation NI"); return { success: false, error: "NI" }; }} />)}
 
       {isGraphConfiguratorOpen && (
-<<<<<<< HEAD
-        <PowerTimelineGraphConfigurator
-          isOpen={isGraphConfiguratorOpen}
-          onClose={() => setIsGraphConfiguratorOpen(false)}
-          allPossibleDataPoints={allPossibleDataPoints}
-          currentGenerationDpIds={powerGraphGenerationDpIds}
-          currentUsageDpIds={powerGraphUsageDpIds}
-          currentExportDpIds={powerGraphExportDpIds}
-          initialExportMode={powerGraphExportMode}
-          onSaveConfiguration={(config) => {
-            setPowerGraphGenerationDpIds(config.generationDpIds);
-            setPowerGraphUsageDpIds(config.usageDpIds);
-            setPowerGraphExportDpIds(config.exportDpIds);
-            setPowerGraphExportMode(config.exportMode);
-            setIsGraphConfiguratorOpen(false);
-            toast.success('Graph configuration updated.');
-            logActivity(
-              'ADMIN_GRAPH_CONFIG_CHANGE',
-              {
-                generationDpIds: config.generationDpIds,
-                usageDpIds: config.usageDpIds,
-                exportDpIds: config.exportDpIds,
-                exportMode: config.exportMode
-              },
-              currentPath
-            );
-=======
         <PowerTimelineGraphConfigurator isOpen={isGraphConfiguratorOpen} onClose={()=>setIsGraphConfiguratorOpen(false)} allPossibleDataPoints={allPossibleDataPoints} currentGenerationDpIds={powerGraphGenerationDpIds} currentUsageDpIds={powerGraphUsageDpIds} currentExportDpIds={powerGraphExportDpIds} initialExportMode={powerGraphExportMode} onSaveConfiguration={(config) => {
             setPowerGraphGenerationDpIds(config.generationDpIds); setPowerGraphUsageDpIds(config.usageDpIds); setPowerGraphExportDpIds(config.exportDpIds); setPowerGraphExportMode(config.exportMode); setIsGraphConfiguratorOpen(false); toast.success('Graph configuration updated.');
             logActivity('ADMIN_GRAPH_CONFIG_CHANGE', { generationDpIds: config.generationDpIds, usageDpIds: config.usageDpIds, exportDpIds: config.exportDpIds, exportMode: config.exportMode }, currentPath);
->>>>>>> 7251b947
           }} />
       )}
 
@@ -1101,13 +884,6 @@
 
 
       <Dialog open={isSldModalOpen} onOpenChange={setIsSldModalOpen}>
-<<<<<<< HEAD
-        <DialogContent className="sm:max-w-[90vw] w-[95vw] h-[90vh] p-0 flex flex-col dark:bg-background bg-background border dark:border-slate-800">
-          <DialogHeaderComponentInternal className="p-4 border-b dark:border-slate-700 flex flex-row justify-between items-center sticky top-0 bg-inherit z-10">
-            <div className="flex items-center gap-2">
-              <DialogTitleComponentInternal>Plant Layout{!sldSpecificEditMode && sldLayoutId && ` : ${(availableSldLayoutsForPage.find(l => l.id === sldLayoutId)?.name || sldLayoutId).replace(/_/g, ' ').replace(/\b\w/g, l => l.toUpperCase())}`}</DialogTitleComponentInternal>
-              {sldSpecificEditMode && (<Dialog open={isModalSldLayoutConfigOpen} onOpenChange={setIsModalSldLayoutConfigOpen}><DialogTrigger asChild><Button variant="outline" size="sm" className="h-7 px-2 text-xs"><LayoutList className="h-3.5 w-3.5 mr-1.5" />Layout: {(availableSldLayoutsForPage.find(l => l.id === sldLayoutId)?.name || sldLayoutId).replace(/_/g, ' ').replace(/\b\w/g, l => l.toUpperCase())}</Button></DialogTrigger><DialogContent className="sm:max-w-[425px]"><DialogHeaderComponentInternal><DialogTitleComponentInternal>Select SLD Layout</DialogTitleComponentInternal></DialogHeaderComponentInternal><div className="py-4"><Select onValueChange={(v) => { setSldLayoutId(v); setIsModalSldLayoutConfigOpen(false); }} value={sldLayoutId}><SelectTrigger className="w-full mb-2"><SelectValue placeholder="Choose..." /></SelectTrigger><SelectContent>{availableSldLayoutsForPage.map((layout) => <SelectItem key={layout.id} value={layout.id}>{layout.name}</SelectItem>)}</SelectContent></Select><p className="text-sm text-muted-foreground mt-2">Select SLD. Changes client-side until saved in editor.</p></div></DialogContent></Dialog>)}
-=======
           <DialogContent className="sm:max-w-[90vw] w-[95vw] h-[90vh] p-0 flex flex-col dark:bg-background bg-background border dark:border-slate-800">
             <DialogHeaderComponentInternal className="p-4 border-b dark:border-slate-700 flex flex-row justify-between items-center sticky top-0 bg-inherit z-10">
                 <div className="flex items-center gap-2"><DialogTitleComponentInternal>Plant Layout{!sldSpecificEditMode&&sldLayoutId&&` : ${(availableSldLayoutsForPage.find(l => l.id === sldLayoutId)?.name || sldLayoutId).replace(/_/g,' ').replace(/\b\w/g,l=>l.toUpperCase())}`}</DialogTitleComponentInternal>
@@ -1117,7 +893,6 @@
             </DialogHeaderComponentInternal>
             <div className="flex-grow p-2 sm:p-4 overflow-hidden">
               <SLDWidget layoutId={sldLayoutId} isEditMode={sldSpecificEditMode} onLayoutIdChange={handleSldWidgetLayoutChange} />
->>>>>>> 7251b947
             </div>
             <DialogClose asChild><Button variant="ghost" size="icon" className="rounded-full"><X className="h-5 w-5" /><span className="sr-only">Close</span></Button></DialogClose>
           </DialogHeaderComponentInternal>
