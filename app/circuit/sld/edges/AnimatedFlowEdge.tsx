--- conflicted
+++ resolved
@@ -62,22 +62,11 @@
     sourceX, sourceY, sourcePosition, targetX, targetY, targetPosition,
   });
 
-<<<<<<< HEAD
-  let edgeStrokeColor = flowColors.OFFLINE;
-  let edgeStrokeWidth = voltageStrokeWidths[(data?.voltageLevel as keyof typeof voltageStrokeWidths) || 'DEFAULT'] || voltageStrokeWidths.DEFAULT;
-  const baseStrokeDasharray = '8 6'; // Updated dash pattern
-
-  let flowActive = false; 
-  let animationName = 'none';
-  let animationDirection: 'normal' | 'reverse' = 'normal'; 
-  let animationDuration = '20s'; 
-=======
   // --- Stage 1: Initial animation properties ---
   let s1_isConceptuallyActive = false;
   let s1_isDashdrawCandidate = false;
   let s1_dashdrawDirection: 'normal' | 'reverse' = 'normal';
   let s1_dashdrawDuration = '5s'; // Your default duration
->>>>>>> 054c566f
 
   const animConfig = data?.animationSettings;
   const masterGlobalInvertActive = (animConfig as GlobalSLDAnimationSettings)?.globallyInvertDefaultDynamicFlowLogic ?? false;
@@ -216,19 +205,11 @@
   };
 
   if (finalStatus === 'FAULT') {
-<<<<<<< HEAD
-    edgeStrokeColor = flowColors.FAULT;
-    animationName = 'faultPulse'; 
-    animationDuration = '1s';
-    // Set CSS variable for base stroke width for the animation
-    (finalBasePathStyle as any)['--base-stroke-width'] = `${edgeStrokeWidth}px`;
-    // animationDirection can remain as previously calculated for fault context, or default to 'normal'
-=======
     s3_currentSolidPathStrokeColor = flowColors.FAULT;
     s3_isDashdrawActive = false;
     s3_solidPathPulseType = 'faultPulse';
     s3_solidPathPulseDuration = '0.8s';
->>>>>>> 054c566f
+    
   } else if (finalStatus === 'WARNING') {
     if (s3_currentSolidPathStrokeColor !== flowColors.FAULT) {
         s3_currentSolidPathStrokeColor = flowColors.WARNING;
@@ -264,25 +245,12 @@
       s4_animatedDashColor = 'var(--edge-animated-dash-default)';
     }
   }
-<<<<<<< HEAD
-  
-  // --- Final Style Assembly for the Base Path ---
-  // Update the finalBasePathStyle with current values as they may have changed
-  finalBasePathStyle.stroke = edgeStrokeColor;
-  finalBasePathStyle.strokeWidth = edgeStrokeWidth;
-  
-  // Apply filter if selected
-  finalBasePathStyle = {
-    ...style,
-    stroke: edgeStrokeColor,
-    strokeWidth: edgeStrokeWidth,
-=======
 
   // --- Assemble Styles for SVG Paths ---
   const solidPathStyle: React.CSSProperties = {
     stroke: s4_finalSolidPathStrokeColor,
     strokeWidth: s4_finalSolidPathStrokeWidth,
->>>>>>> 054c566f
+
     strokeLinecap: 'round',
     transition: 'stroke 0.2s ease-in-out, stroke-width 0.2s ease-in-out',
     ...(style || {}),
@@ -303,28 +271,6 @@
     CONTROL_SIGNAL: { array: '6 6', sum: 12, linecap: 'round' as const },
   };
   
-<<<<<<< HEAD
-  // Re-apply filter if selected, as finalBasePathStyle might have been re-initialized
-  if (selected) {
-    (finalBasePathStyle as any).filter = `url(#selected-edge-glow-${id})`;
-  }
-  // Re-apply --base-stroke-width for fault state if it was re-initialized
-  if (finalStatus === 'FAULT') {
-    (finalBasePathStyle as any)['--base-stroke-width'] = `${edgeStrokeWidth - (selected ? SELECTED_STROKE_WIDTH_INCREASE : 0)}px`; // Use original width before selection increase
-  }
-
-
-  if (animationName !== 'none') {
-    finalBasePathStyle.strokeDasharray = baseStrokeDasharray;
-    finalBasePathStyle.animationName = animationName; // CSS @keyframes: 'dashdraw', 'faultPulse', 'subtlePulse'
-    finalBasePathStyle.animationDuration = animationDuration;
-    finalBasePathStyle.animationDirection = animationDirection; 
-    finalBasePathStyle.animationIterationCount = 'infinite';
-    finalBasePathStyle.animationTimingFunction = 'linear'; // Default is linear, can be overridden by specific animation if needed
-    if (animationName === 'faultPulse' || animationName === 'subtlePulse') {
-        finalBasePathStyle.animationTimingFunction = 'ease-in-out'; // Override for pulse animations
-    }
-=======
   let currentDashConfig = animatedPathDashArrayConfig.DEFAULT;
   if (data?.flowType === 'DATA_BUS') currentDashConfig = animatedPathDashArrayConfig.DATA_BUS;
   else if (data?.flowType === 'CONTROL_SIGNAL') currentDashConfig = animatedPathDashArrayConfig.CONTROL_SIGNAL;
@@ -347,7 +293,7 @@
     animatedPathStyle.animationDirection = s1_dashdrawDirection;
     animatedPathStyle.animationIterationCount = 'infinite';
     animatedPathStyle.animationTimingFunction = 'linear'; // Linear is best for continuous flow
->>>>>>> 054c566f
+
   }
   
   // --- Edge Label Styling (logic remains similar) ---
@@ -363,17 +309,6 @@
 
   return (
     <>
-<<<<<<< HEAD
-      <svg style={{ position: 'absolute', width: 0, height: 0 }}>
-        <defs>
-          <filter id={`selected-edge-glow-${id}`} x="-50%" y="-50%" width="200%" height="200%">
-            {/* Using feDropShadow for a simpler glow effect */}
-            <feDropShadow dx="0" dy="0" stdDeviation="2.5" floodColor={flowColors.SELECTED_STROKE} floodOpacity="0.75" />
-          </filter>
-        </defs>
-      </svg>
-      <BaseEdge id={id} path={edgePath} markerEnd={markerEnd} style={finalBasePathStyle} />
-=======
       <path
         id={id}
         className="react-flow__edge-path"
@@ -388,7 +323,6 @@
           className="react-flow__edge-path-animated-foreground"
         />
       )}
->>>>>>> 054c566f
       {data?.label && (
         <EdgeLabelRenderer>
           <div
