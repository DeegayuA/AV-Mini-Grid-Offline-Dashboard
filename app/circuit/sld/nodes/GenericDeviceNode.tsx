--- conflicted
+++ resolved
@@ -1,9 +1,5 @@
 // components/sld/nodes/GenericDeviceNode.tsx
-<<<<<<< HEAD
 import React, { memo, useMemo, useState, useEffect, useRef } from 'react';
-=======
-import React, { memo, useMemo, useState, useEffect } from 'react'; // Added useState, useEffect
->>>>>>> 054c566f
 import { NodeProps, Handle, Position } from 'reactflow';
 import { motion } from 'framer-motion';
 import { GenericDeviceNodeData, CustomNodeType, DataPoint } from '@/types/sld'; // Added CustomNodeType, DataPoint
@@ -148,16 +144,6 @@
   return (
     <motion.div
       className={`
-<<<<<<< HEAD
-        sld-node generic-device-node group custom-node-hover w-[90px] h-[95px] rounded-lg shadow-md 
-        flex flex-col items-center justify-start /* p-1.5 removed, moved to content wrapper */
-        border-2 ${styleClasses.split(' ').filter(c => c.startsWith('border-')).join(' ')} /* Keep only border from styleClasses */
-        /* bg-card and specific bg-* from styleClasses removed, moved to content wrapper */
-        /* transition-all duration-150 is part of custom-node-hover */
-        /* selected ring styles removed */
-        ${isNodeEditable ? 'cursor-grab' : 'cursor-default'}
-        /* hover:shadow-lg removed */
-=======
         sld-node generic-device-node group w-[90px] h-[110px] rounded-lg shadow-md relative {/* Increased height slightly */}
         flex flex-col items-center justify-start p-1.5 
         border-2 ${styleClasses}
@@ -165,10 +151,9 @@
         transition-all duration-150
         ${selected && isNodeEditable ? 'ring-2 ring-primary ring-offset-1' : selected ? 'ring-1 ring-accent' : ''}
         ${isNodeEditable ? 'cursor-grab hover:shadow-lg' : 'cursor-default'}
->>>>>>> 054c566f
       `}
-      // variants={{ hover: { scale: isNodeEditable ? 1.03 : 1 }, initial: { scale: 1 } }} // Prefer CSS hover
-      // whileHover="hover" // Prefer CSS hover
+      variants={{ hover: { scale: isNodeEditable ? 1.03 : 1 }, initial: { scale: 1 } }} // Prefer CSS hover
+      whileHover="hover" // Prefer CSS hover
       initial="initial"
       transition={{ type: 'spring', stiffness: 300, damping: 12 }}
     >
@@ -192,44 +177,6 @@
           <InfoIcon className="h-3 w-3 text-primary/80" />
         </Button>
       )}
-
-<<<<<<< HEAD
-      {/* Handles are outside node-content-wrapper */}
-      <Handle type="target" position={Position.Top} id="top_in" isConnectable={isConnectable} className="sld-handle-style" title="Input"/>
-      <Handle type="source" position={Position.Bottom} id="bottom_out" isConnectable={isConnectable} className="sld-handle-style" title="Output"/>
-      <Handle type="target" position={Position.Left} id="left_in" isConnectable={isConnectable} className="sld-handle-style !-ml-1.5" title="Side Input"/>
-      <Handle type="source" position={Position.Right} id="right_out" isConnectable={isConnectable} className="sld-handle-style !-mr-1.5" title="Side Output"/>
-
-      {/* node-content-wrapper for selection styles, padding, and internal layout */}
-      <div className={`
-          node-content-wrapper flex flex-col items-center justify-start p-1.5 w-full h-full rounded-md
-          ${styleClasses.split(' ').filter(c => !c.startsWith('border-')).join(' ')} /* Keep bg and text from styleClasses */
-          bg-card dark:bg-neutral-800 /* Base background if no status bgClass */
-          ${isRecentStatusChange ? 'animate-status-highlight' : ''}
-        `}
-      >
-        <p className="text-[9px] font-semibold text-center truncate w-full" title={data.label}>
-          {data.label}
-        </p>
-        
-        <StatusIcon size={20} className="my-0.5 transition-colors" /> 
-        
-        <p className="text-[8px] text-muted-foreground text-center truncate w-full leading-tight mb-0.5" title={deviceTypeDisplay}>
-          {deviceTypeDisplay}
-        </p>
-
-        {linkedDataValues.length > 0 && (
-          <div className="data-display-area mt-0.5 w-full text-left text-[7px] overflow-y-auto max-h-[26px] px-0.5">
-            {linkedDataValues.map(item => (
-              <div key={item.key} className="flex justify-between items-center leading-tight">
-                <span className="truncate flex-1 mr-0.5" title={item.label}>{item.label}:</span>
-                <span className="font-semibold truncate max-w-[50%]" title={item.value}>{item.value}</span>
-              </div>
-            ))}
-          </div>
-        )}
-      </div>
-=======
       {/* Generic devices often have both input and output */}
       <Handle type="target" position={Position.Top} id="top_in" isConnectable={isConnectable} className="!w-3 !h-3 sld-handle-style" title="Input"/>
       <Handle type="source" position={Position.Bottom} id="bottom_out" isConnectable={isConnectable} className="!w-3 !h-3 sld-handle-style" title="Output"/>
@@ -294,7 +241,6 @@
           ))}
         </div>
       )}
->>>>>>> 054c566f
     </motion.div>
   );
 };
