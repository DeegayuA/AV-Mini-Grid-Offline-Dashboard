--- conflicted
+++ resolved
@@ -19,13 +19,8 @@
 import 'reactflow/dist/style.css';
 import { useTheme } from 'next-themes';
 import { toast } from 'sonner';
-<<<<<<< HEAD
-import { throttle, cloneDeep } from 'lodash'; // Added cloneDeep
-import { AlertTriangle, Check, Download, LayoutList, ListChecks, Loader2, RotateCcw, X, Upload, Zap, CopyIcon, ClipboardPasteIcon } from 'lucide-react'; // Added CopyIcon, ClipboardPasteIcon
-=======
 import { throttle } from 'lodash';
 import { ChevronDown, Save, AlertTriangle, Check, Download, LayoutList, ListChecks, Loader2, RotateCcw, X, Upload, Zap } from 'lucide-react'; 
->>>>>>> 138f0da8
 import { motion } from 'framer-motion';
 
 import { Textarea } from "@/components/ui/textarea";
@@ -1299,56 +1294,6 @@
                       )}
                       
                       {/* Action Buttons */}
-<<<<<<< HEAD
-                       <TooltipProvider delayDuration={100}>
-                            <Tooltip>
-                                <TooltipTrigger asChild>
-                                    <Button onClick={handleCopy} size="sm" variant="outline" title="Copy Selected Nodes (Ctrl/Cmd+C)" disabled={selectedNodesFromReactFlow.length === 0}>
-                                        <CopyIcon className="h-4 w-4"/>
-                                    </Button>
-                                </TooltipTrigger>
-                                <TooltipContent><p>Copy Nodes ({selectedNodesFromReactFlow.length} selected)</p></TooltipContent>
-                            </Tooltip>
-                        </TooltipProvider>
-                        <TooltipProvider delayDuration={100}>
-                            <Tooltip>
-                                <TooltipTrigger asChild>
-                                    <Button onClick={handlePaste} size="sm" variant="outline" title="Paste Nodes (Ctrl/Cmd+V)" disabled={clipboardNodesRef.current.length === 0}>
-                                        <ClipboardPasteIcon className="h-4 w-4"/>
-                                    </Button>
-                                </TooltipTrigger>
-                                <TooltipContent><p>Paste Nodes ({clipboardNodesRef.current.length} in clipboard)</p></TooltipContent>
-                            </Tooltip>
-                        </TooltipProvider>
-
-                      <AlertDialog>
-                          <AlertDialogTrigger asChild>
-                              <Button size="sm" variant="outline" title="Clear Canvas" disabled={isEffectivelyEmpty && !isDirty && currentLayoutLoadedFromServerOrInitialized.current}>
-                                  <RotateCcw className="h-4 w-4 mr-1.5"/> Clear
-                              </Button>
-                          </AlertDialogTrigger>
-                          <AlertDialogContent>
-                              <AlertDialogHeader><AlertDialogTitle>Reset SLD Layout?</AlertDialogTitle>
-                              <AlertDialogDescription>Clear "{layoutId?.replace(/_/g, ' ')}"? This replaces content with a placeholder and clears global animation settings for this layout. Changes saved via auto/manual save.</AlertDialogDescription></AlertDialogHeader>
-                              <AlertDialogFooter>
-                                  <AlertDialogCancel>Cancel</AlertDialogCancel>
-                                  <AlertDialogAction onClick={handleResetLayout} className="bg-destructive text-destructive-foreground hover:bg-destructive/90"> Reset </AlertDialogAction>
-                              </AlertDialogFooter>
-                          </AlertDialogContent>
-                      </AlertDialog>
-                      <Button onClick={handleManualSaveLayout} size="sm" variant="secondary" title="Save Now & Sync"  disabled={!isDirty && !isEffectivelyEmpty && currentLayoutLoadedFromServerOrInitialized.current }> Save Now </Button>
-                      <TooltipProvider delayDuration={100}>
-                        <Tooltip>
-                            <TooltipTrigger asChild>
-                                <Button onClick={handleExportAllLayouts} size="sm" variant="outline" title="Export All Locally Stored Layouts">
-                                    <Download className="h-4 w-4"/>
-                                </Button>
-                            </TooltipTrigger>
-                            <TooltipContent><p>Export All Stored Layouts</p></TooltipContent>
-                        </Tooltip>
-                      </TooltipProvider>
-                       
-=======
                       {/* Clear Button */}
                         <AlertDialog>
                             <TooltipProvider delayDuration={100}>
@@ -1374,7 +1319,6 @@
                         </AlertDialog>
 
                       {/* Save Now Button */}
->>>>>>> 138f0da8
                         <TooltipProvider delayDuration={100}>
                             <Tooltip>
                                 <TooltipTrigger asChild>
